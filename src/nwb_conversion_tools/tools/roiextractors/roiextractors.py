--- conflicted
+++ resolved
@@ -515,11 +515,10 @@
             description=f"region for Imaging plane{plane_no_loop}",
             region=list(range(segext_obj.get_num_rois())),
         )
-<<<<<<< HEAD
 
         roi_response_dict = segext_obj.get_traces_dict()
 
-        rate = np.float("NaN") if segext_obj.get_sampling_frequency() is None else segext_obj.get_sampling_frequency()
+        rate = np.nan if segext_obj.get_sampling_frequency() is None else segext_obj.get_sampling_frequency()
 
         # Filter empty data
         roi_response_dict = {key: value for key, value in roi_response_dict.items() if value is not None}
@@ -530,14 +529,6 @@
             if not all_data_is_zero:
                 data = np.asarray(response_series)
                 trace_name = "RoiResponseSeries" if signal == "raw" else signal.capitalize()
-=======
-        rate = np.nan if segext_obj.get_sampling_frequency() is None else segext_obj.get_sampling_frequency()
-        for i, j in roi_response_dict.items():
-            data = getattr(segext_obj, f"_roi_response_{i}")
-            if data is not None:
-                data = np.asarray(data)
-                trace_name = "RoiResponseSeries" if i == "raw" else i.capitalize()
->>>>>>> bb453fbe
                 trace_name = trace_name if plane_no_loop == 0 else trace_name + f"_Plane{plane_no_loop}"
                 input_kwargs = dict(
                     name=trace_name,
