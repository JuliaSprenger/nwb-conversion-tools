"""Authors: Saksham Sharda and Alessio Buccino."""
import os
from pathlib import Path
from warnings import warn
from typing import Optional
from copy import deepcopy

import numpy as np

from roiextractors import ImagingExtractor, SegmentationExtractor, MultiSegmentationExtractor
from pynwb import NWBFile, NWBHDF5IO
from pynwb.base import Images
from pynwb.file import Subject
from pynwb.image import GrayscaleImage
from pynwb.device import Device
from pynwb.ophys import (
    ImageSegmentation,
    ImagingPlane,
    Fluorescence,
    OpticalChannel,
    TwoPhotonSeries,
)

# from hdmf.commmon import VectorData
from hdmf.data_utils import DataChunkIterator
from hdmf.backends.hdf5.h5_utils import H5DataIO

from ..nwb_helpers import get_default_nwbfile_metadata, make_nwbfile_from_metadata, make_or_load_nwbfile
from nwb_conversion_tools.utils import (
    FilePathType,
    OptionalFilePathType,
    dict_deep_update,
    calculate_regular_series_rate,
)


def get_default_ophys_metadata():
    """Fill default metadata for optical physiology."""
    metadata = get_default_nwbfile_metadata()

    default_device = dict(name="Microscope")
    default_optical_channel = dict(
        name="OpticalChannel",
        emission_lambda=np.nan,
        description="no description",
    )
    default_imaging_plane = dict(
        name="ImagingPlane",
        description="no description",
        excitation_lambda=np.nan,
        indicator="unknown",
        location="unknown",
        device=default_device["name"],
        optical_channel=[default_optical_channel],
    )

    metadata.update(
        Ophys=dict(
            Device=[default_device],
            Fluorescence=dict(
                roi_response_series=[
                    dict(
                        name="RoiResponseSeries",
                        description="array of raw fluorescence traces",
                    )
                ]
            ),
            ImageSegmentation=dict(plane_segmentations=[dict(description="Segmented ROIs", name="PlaneSegmentation")]),
            ImagingPlane=[default_imaging_plane],
            TwoPhotonSeries=[
                dict(
                    name="TwoPhotonSeries",
                    description="no description",
                    comments="Generalized from RoiInterface",
                    unit="n.a.",
                )
            ],
        ),
    )
    return metadata


def get_nwb_imaging_metadata(imgextractor: ImagingExtractor):
    """
    Convert metadata from the ImagingExtractor into nwb specific metadata.

    Parameters
    ----------
    imgextractor: ImagingExtractor
    """
    metadata = get_default_ophys_metadata()
    # Optical Channel name:
    channel_name_list = imgextractor.get_channel_names()
    if channel_name_list is None:
        channel_name_list = ["generic_name"] * imgextractor.get_num_channels()

    for index, channel_name in enumerate(channel_name_list):
        if index == 0:
            metadata["Ophys"]["ImagingPlane"][0]["optical_channel"][index]["name"] = channel_name
        else:
            metadata["Ophys"]["ImagingPlane"][0]["optical_channel"].append(
                dict(
                    name=channel_name,
                    emission_lambda=np.nan,
                    description=f"{channel_name} description",
                )
            )
    # set imaging plane rate:
    rate = np.nan if imgextractor.get_sampling_frequency() is None else float(imgextractor.get_sampling_frequency())

    # adding imaging_rate:
    metadata["Ophys"]["ImagingPlane"][0].update(imaging_rate=rate)
    # TwoPhotonSeries update:
    metadata["Ophys"]["TwoPhotonSeries"][0].update(dimension=list(imgextractor.get_image_size()), rate=rate)

    plane_name = metadata["Ophys"]["ImagingPlane"][0]["name"]
    metadata["Ophys"]["TwoPhotonSeries"][0]["imaging_plane"] = plane_name

    # remove what Segmentation extractor will input:
    _ = metadata["Ophys"].pop("ImageSegmentation")
    _ = metadata["Ophys"].pop("Fluorescence")
    return metadata


def add_devices(nwbfile: NWBFile, metadata: dict) -> NWBFile:
    """
    Add optical physiology devices from metadata.
    The metadata concerning the optical physiology should be stored in metadata["Ophys]["Device"]
    This function handles both a text specification of the device to be built and an actual pynwb.Device object.

    """
    metadata_copy = deepcopy(metadata)
    default_metadata = get_default_ophys_metadata()
    metadata_copy = dict_deep_update(default_metadata, metadata_copy, append_list=False)
    device_metadata = metadata_copy["Ophys"]["Device"]

    for device in device_metadata:
        device = Device(**device) if isinstance(device, dict) else device
        if device.name not in nwbfile.devices:
            nwbfile.add_device(device)

    return nwbfile


def _create_imaging_plane_from_metadata(nwbfile: NWBFile, imaging_plane_metadata: dict) -> ImagingPlane:
    """
    Private auxiliar function to create an ImagingPlane object from pynwb using the imaging_plane_metadata
    Parameters
    ----------
    nwbfile : NWBFile
        An previously defined -in memory- NWBFile.

    imaging_plane_metadata : dict
        The metadata to create the ImagingPlane object.

    Returns
    -------
    ImagingPlane
        The created ImagingPlane.
    """

    device_name = imaging_plane_metadata["device"]
    imaging_plane_metadata["device"] = nwbfile.devices[device_name]

    imaging_plane_metadata["optical_channel"] = [
        OpticalChannel(**metadata) for metadata in imaging_plane_metadata["optical_channel"]
    ]

    imaging_plane = ImagingPlane(**imaging_plane_metadata)

    return imaging_plane


def add_imaging_plane(nwbfile: NWBFile, metadata: dict, imaging_plane_index: int = 0) -> NWBFile:
    """
    Adds the imaging plane specificied by the metadata to the nwb file.
    The imaging plane that is added is the one located in metadata["Ophys"]["ImagingPlane"][imaging_plane_index]

    Parameters
    ----------
    nwbfile : NWBFile
        An previously defined -in memory- NWBFile.
    metadata : dict
        The metadata in the nwb conversion tools format.
    imaging_plane_index : int, optional
        The metadata in the nwb conversion tools format is a list of the different imaging planes to add.
        Specificy which element of the list with this parameter, by default 0

    Returns
    -------
    NWBFile
        The nwbfile passed as an input with the imaging plane added.
    """

    # Set the defaults and required infrastructure
    metadata_copy = deepcopy(metadata)
    default_metadata = get_default_ophys_metadata()
    metadata_copy = dict_deep_update(default_metadata, metadata_copy, append_list=False)
    add_devices(nwbfile=nwbfile, metadata=metadata_copy)

    imaging_plane_metadata = metadata_copy["Ophys"]["ImagingPlane"][imaging_plane_index]
    imaging_plane_name = imaging_plane_metadata["name"]
    existing_imaging_planes = nwbfile.imaging_planes

    if imaging_plane_name not in existing_imaging_planes:
        imaging_plane = _create_imaging_plane_from_metadata(
            nwbfile=nwbfile, imaging_plane_metadata=imaging_plane_metadata
        )
        nwbfile.add_imaging_plane(imaging_plane)

    return nwbfile


def add_two_photon_series(
    imaging, nwbfile, metadata, buffer_size=10, use_times=False, two_photon_series_index: int = 0
):
    """
    Auxiliary static method for nwbextractor.

    Adds two photon series from imaging object as TwoPhotonSeries to nwbfile object.
    """

    if use_times:
        warn("Keyword argument 'use_times' is deprecated and will be removed on or after August 1st, 2022.")

    metadata_copy = deepcopy(metadata)
    metadata_copy = dict_deep_update(get_nwb_imaging_metadata(imaging), metadata_copy, append_list=False)

    # Tests if TwoPhotonSeries already exists in acquisition
    two_photon_series_metadata = metadata_copy["Ophys"]["TwoPhotonSeries"][two_photon_series_index]
    two_photon_series_name = two_photon_series_metadata["name"]

    if two_photon_series_name in nwbfile.acquisition:
        warn(f"{two_photon_series_name} already on nwbfile")
        return nwbfile

    # Add the image plane to nwb
    nwbfile = add_imaging_plane(nwbfile=nwbfile, metadata=metadata_copy)
    imaging_plane_name = two_photon_series_metadata["imaging_plane"]
    imaging_plane = nwbfile.get_imaging_plane(name=imaging_plane_name)
    two_photon_series_metadata.update(imaging_plane=imaging_plane)

    # Add the data
    def data_generator(imaging):
        for i in range(imaging.get_num_frames()):
            yield imaging.get_frames(frame_idxs=[i]).squeeze().T

    data = H5DataIO(
        DataChunkIterator(data_generator(imaging), buffer_size=buffer_size),
        compression=True,
    )
    two_p_series_kwargs = two_photon_series_metadata
    two_p_series_kwargs.update(data=data)

    # Add dimension
    two_p_series_kwargs.update(dimension=imaging.get_image_size())

    # Add timestamps or rate
    timestamps = imaging.frame_to_time(np.arange(imaging.get_num_frames()))
    rate = calculate_regular_series_rate(series=timestamps)
    if rate:
        two_p_series_kwargs.update(starting_time=timestamps[0], rate=rate)
    else:
        two_p_series_kwargs.update(timestamps=H5DataIO(timestamps, compression="gzip"))
        two_p_series_kwargs["rate"] = None

    # Add the TwoPhotonSeries to the nwbfile
    two_photon_series = TwoPhotonSeries(**two_p_series_kwargs)
    nwbfile.add_acquisition(two_photon_series)

    return nwbfile


def add_epochs(imaging, nwbfile):
    """
    Auxiliary static method for nwbextractor.

    Adds epochs from recording object to nwbfile object.
    """
    # add/update epochs
    for (name, ep) in imaging._epochs.items():
        if nwbfile.epochs is None:
            nwbfile.add_epoch(
                start_time=imaging.frame_to_time(ep["start_frame"]),
                stop_time=imaging.frame_to_time(ep["end_frame"]),
                tags=name,
            )
        else:
            if [name] in nwbfile.epochs["tags"][:]:
                ind = nwbfile.epochs["tags"][:].index([name])
                nwbfile.epochs["start_time"].data[ind] = imaging.frame_to_time(ep["start_frame"])
                nwbfile.epochs["stop_time"].data[ind] = imaging.frame_to_time(ep["end_frame"])
            else:
                nwbfile.add_epoch(
                    start_time=imaging.frame_to_time(ep["start_frame"]),
                    stop_time=imaging.frame_to_time(ep["end_frame"]),
                    tags=name,
                )
    return nwbfile


def write_imaging(
    imaging: ImagingExtractor,
    nwbfile_path: OptionalFilePathType = None,
    nwbfile: Optional[NWBFile] = None,
    metadata: Optional[dict] = None,
    overwrite: bool = False,
    verbose: bool = True,
    buffer_size: int = 10,
    use_times=False,
    save_path: OptionalFilePathType = None,  # TODO: to be removed
):
    """
    Primary method for writing an ImagingExtractor object to an NWBFile.

    Parameters
    ----------
    imaging: ImagingExtractor
        The imaging extractor object to be written to nwb
    nwbfile_path: FilePathType
        Path for where to write or load (if overwrite=False) the NWBFile.
        If specified, the context will always write to this location.
    nwbfile: NWBFile, optional
        If passed, this function will fill the relevant fields within the NWBFile object.
        E.g., calling
            write_recording(recording=my_recording_extractor, nwbfile=my_nwbfile)
        will result in the appropriate changes to the my_nwbfile object.
        If neither 'save_path' nor 'nwbfile' are specified, an NWBFile object will be automatically generated
        and returned by the function.
    metadata: dict, optional
        Metadata dictionary with information used to create the NWBFile when one does not exist or overwrite=True.
    overwrite: bool, optional
        Whether or not to overwrite the NWBFile if one exists at the nwbfile_path.
        The default is False (append mode).
    verbose: bool, optional
        If 'nwbfile_path' is specified, informs user after a successful write operation.
        The default is True.
    num_chunks: int
        Number of chunks for writing data to file
    """
    assert save_path is None or nwbfile is None, "Either pass a save_path location, or nwbfile object, but not both!"
    if nwbfile is not None:
        assert isinstance(nwbfile, NWBFile), "'nwbfile' should be of type pynwb.NWBFile"

    if use_times:
        warn("Keyword argument 'use_times' is deprecated and will be removed on or after August 1st, 2022.")

    # TODO on or after August 1st, 2022, remove argument and deprecation warnings
    if save_path is not None:
        will_be_removed_str = "will be removed on or after August 1st, 2022. Please use 'nwbfile_path' instead."
        if nwbfile_path is not None:
            if save_path == nwbfile_path:
                warn(
                    "Passed both 'save_path' and 'nwbfile_path', but both are equivalent! "
                    f"'save_path' {will_be_removed_str}",
                    DeprecationWarning,
                )
            else:
                warn(
                    "Passed both 'save_path' and 'nwbfile_path' - using only the 'nwbfile_path'! "
                    f"'save_path' {will_be_removed_str}",
                    DeprecationWarning,
                )
        else:
            warn(
                f"The keyword argument 'save_path' to 'spikeinterface.write_recording' {will_be_removed_str}",
                DeprecationWarning,
            )
            nwbfile_path = save_path

    if metadata is None:
        metadata = dict()
    if hasattr(imaging, "nwb_metadata"):
        metadata = dict_deep_update(imaging.nwb_metadata, metadata, append_list=False)

    with make_or_load_nwbfile(
        nwbfile_path=nwbfile_path, nwbfile=nwbfile, metadata=metadata, overwrite=overwrite, verbose=verbose
    ) as nwbfile_out:
        add_devices(nwbfile=nwbfile_out, metadata=metadata)
        add_two_photon_series(imaging=imaging, nwbfile=nwbfile_out, metadata=metadata, buffer_size=buffer_size)
        add_epochs(imaging=imaging, nwbfile=nwbfile_out)
    return nwbfile_out


def get_nwb_segmentation_metadata(sgmextractor):
    """
    Convert metadata from the segmentation into nwb specific metadata.

    Parameters
    ----------
    sgmextractor: SegmentationExtractor
    """
    metadata = get_default_ophys_metadata()
    # Optical Channel name:
    for i in range(sgmextractor.get_num_channels()):
        ch_name = sgmextractor.get_channel_names()[i]
        if i == 0:
            metadata["Ophys"]["ImagingPlane"][0]["optical_channel"][i]["name"] = ch_name
        else:
            metadata["Ophys"]["ImagingPlane"][0]["optical_channel"].append(
                dict(
                    name=ch_name,
                    emission_lambda=np.nan,
                    description=f"{ch_name} description",
                )
            )
    # set roi_response_series rate:
    rate = np.nan if sgmextractor.get_sampling_frequency() is None else sgmextractor.get_sampling_frequency()
    for trace_name, trace_data in sgmextractor.get_traces_dict().items():
        if trace_name == "raw":
            if trace_data is not None:
                metadata["Ophys"]["Fluorescence"]["roi_response_series"][0].update(rate=rate)
            continue
        if trace_data is not None and len(trace_data.shape) != 0:
            metadata["Ophys"]["Fluorescence"]["roi_response_series"].append(
                dict(
                    name=trace_name.capitalize(),
                    description=f"description of {trace_name} traces",
                    rate=rate,
                )
            )
    # adding imaging_rate:
    metadata["Ophys"]["ImagingPlane"][0].update(imaging_rate=rate)
    # remove what imaging extractor will input:
    _ = metadata["Ophys"].pop("TwoPhotonSeries")
    return metadata


def add_summary_images(
    nwbfile: NWBFile, segmentation_extractor: SegmentationExtractor, images_set_name: str
) -> NWBFile:

    images_dict = segmentation_extractor.get_images_dict()
    images_to_add = {img_name: img for img_name, img in images_dict.items() if img is not None}
    if not images_to_add:
        return nwbfile

    if "ophys" not in nwbfile.processing:
        nwbfile.create_processing_module("ophys", "contains optical physiology processed data")

    ophys = nwbfile.get_processing_module("ophys")

    image_collection_does_not_exist = images_set_name not in ophys.data_interfaces
    if image_collection_does_not_exist:
        ophys.add(Images(images_set_name))
    image_collection = ophys.data_interfaces[images_set_name]

    for img_name, img in images_to_add.items():
        # Note that nwb uses the conversion width x heigth (columns, rows) and roiextractors uses the transpose
        image_collection.add_image(GrayscaleImage(name=img_name, data=img.T))

    return nwbfile


def write_segmentation(
    segext_obj: SegmentationExtractor,
    save_path: FilePathType = None,
    plane_num=0,
    metadata: dict = None,
    overwrite: bool = True,
    buffer_size: int = 10,
    nwbfile=None,
):
    assert save_path is None or nwbfile is None, "Either pass a save_path location, or nwbfile object, but not both!"

    # parse metadata correctly:
    if isinstance(segext_obj, MultiSegmentationExtractor):
        segext_objs = segext_obj.segmentations
        if metadata is not None:
            assert isinstance(metadata, list), (
                "For MultiSegmentationExtractor enter 'metadata' as a list of " "SegmentationExtractor metadata"
            )
            assert len(metadata) == len(segext_objs), (
                "The 'metadata' argument should be a list with the same "
                "number of elements as the segmentations in the "
                "MultiSegmentationExtractor"
            )
    else:
        segext_objs = [segext_obj]
        if metadata is not None and not isinstance(metadata, list):
            metadata = [metadata]
    metadata_base_list = [get_nwb_segmentation_metadata(sgobj) for sgobj in segext_objs]

    # updating base metadata with new:
    for num, data in enumerate(metadata_base_list):
        metadata_input = metadata[num] if metadata else {}
        metadata_base_list[num] = dict_deep_update(metadata_base_list[num], metadata_input, append_list=False)
    metadata_base_common = metadata_base_list[0]

    # build/retrieve nwbfile:
    if nwbfile is not None:
        assert isinstance(nwbfile, NWBFile), "'nwbfile' should be of type pynwb.NWBFile"
        write = False
    else:
        write = True
        save_path = Path(save_path)
        assert save_path.suffix == ".nwb"
        if save_path.is_file() and not overwrite:
            nwbfile_exist = True
            file_mode = "r+"
        else:
            if save_path.is_file():
                os.remove(save_path)
            if not save_path.parent.is_dir():
                save_path.parent.mkdir(parents=True)
            nwbfile_exist = False
            file_mode = "w"
        io = NWBHDF5IO(str(save_path), file_mode)
        if nwbfile_exist:
            nwbfile = io.read()
        else:
            nwbfile = make_nwbfile_from_metadata(metadata=metadata_base_common)
    # Subject:
    if metadata_base_common.get("Subject") and nwbfile.subject is None:
        nwbfile.subject = Subject(**metadata_base_common["Subject"])
    # Processing Module:
    if "ophys" not in nwbfile.processing:
        ophys = nwbfile.create_processing_module("ophys", "contains optical physiology processed data")
    else:
        ophys = nwbfile.get_processing_module("ophys")

    for plane_no_loop, (segext_obj, metadata) in enumerate(zip(segext_objs, metadata_base_list)):
        # Device:
        if metadata["Ophys"]["Device"][0]["name"] not in nwbfile.devices:
            nwbfile.create_device(**metadata["Ophys"]["Device"][0])

        # ImageSegmentation:
        image_segmentation_name = (
            "ImageSegmentation" if plane_no_loop == 0 else f"ImageSegmentation_Plane{plane_no_loop}"
        )
        if image_segmentation_name not in ophys.data_interfaces:
            image_segmentation = ImageSegmentation(name=image_segmentation_name)
            ophys.add(image_segmentation)
        else:
            image_segmentation = ophys.data_interfaces.get(image_segmentation_name)

        # Add imaging plane
        imaging_plane_name = "ImagingPlane" if plane_no_loop == 0 else f"ImagePlane_{plane_no_loop}"
        add_imaging_plane(nwbfile=nwbfile, metadata=metadata)
        imaging_plane = nwbfile.imaging_planes[imaging_plane_name]

        # PlaneSegmentation:
        input_kwargs = dict(
            description="output from segmenting imaging plane",
            imaging_plane=imaging_plane,
        )
        ps_metadata = metadata["Ophys"]["ImageSegmentation"]["plane_segmentations"][0]
        if ps_metadata["name"] not in image_segmentation.plane_segmentations:
            ps_exist = False
        else:
            ps = image_segmentation.get_plane_segmentation(ps_metadata["name"])
            ps_exist = True
        roi_ids = segext_obj.get_roi_ids()
        accepted_list = segext_obj.get_accepted_list()
        accepted_list = [] if accepted_list is None else accepted_list
        rejected_list = segext_obj.get_rejected_list()
        rejected_list = [] if rejected_list is None else rejected_list
        accepted_ids = [1 if k in accepted_list else 0 for k in roi_ids]
        rejected_ids = [1 if k in rejected_list else 0 for k in roi_ids]
        roi_locations = np.array(segext_obj.get_roi_locations()).T

        def image_mask_iterator():
            for id in segext_obj.get_roi_ids():
                img_msks = segext_obj.get_roi_image_masks(roi_ids=[id]).T.squeeze()
                yield img_msks

        if not ps_exist:
            from hdmf.common import VectorData

            input_kwargs.update(
                **ps_metadata,
                columns=[
                    VectorData(
                        data=H5DataIO(
                            DataChunkIterator(image_mask_iterator(), buffer_size=buffer_size),
                            compression=True,
                            compression_opts=9,
                        ),
                        name="image_mask",
                        description="image masks",
                    ),
                    VectorData(
                        data=roi_locations,
                        name="RoiCentroid",
                        description="x,y location of centroid of the roi in image_mask",
                    ),
                    VectorData(
                        data=accepted_ids,
                        name="Accepted",
                        description="1 if ROi was accepted or 0 if rejected as a cell during segmentation operation",
                    ),
                    VectorData(
                        data=rejected_ids,
                        name="Rejected",
                        description="1 if ROi was rejected or 0 if accepted as a cell during segmentation operation",
                    ),
                ],
                id=roi_ids,
            )

            ps = image_segmentation.create_plane_segmentation(**input_kwargs)

        # Fluorescence Traces - This should be a function on its own.
        if "Flourescence" not in ophys.data_interfaces:
            fluorescence = Fluorescence()
            ophys.add(fluorescence)
        else:
            fluorescence = ophys.data_interfaces["Fluorescence"]

        roi_table_region = ps.create_roi_table_region(
            description=f"region for Imaging plane{plane_no_loop}",
            region=list(range(segext_obj.get_num_rois())),
        )

        roi_response_dict = segext_obj.get_traces_dict()

        rate = np.nan if segext_obj.get_sampling_frequency() is None else segext_obj.get_sampling_frequency()

        # Filter empty data
        roi_response_dict = {key: value for key, value in roi_response_dict.items() if value is not None}
        for signal, response_series in roi_response_dict.items():

            not_all_data_is_zero = any(x != 0 for x in np.ravel(response_series))
            if not_all_data_is_zero:
                data = np.asarray(response_series)
                trace_name = "RoiResponseSeries" if signal == "raw" else signal.capitalize()
                trace_name = trace_name if plane_no_loop == 0 else trace_name + f"_Plane{plane_no_loop}"
                input_kwargs = dict(
                    name=trace_name,
                    data=data.T,
                    rois=roi_table_region,
                    rate=rate,
                    unit="n.a.",
                )
                if trace_name not in fluorescence.roi_response_series:
                    fluorescence.create_roi_response_series(**input_kwargs)

<<<<<<< HEAD
        # Adding summary images (mean and correlation)
        images_set_name = "SegmentationImages" if plane_no_loop == 0 else f"SegmentationImages_Plane{plane_no_loop}"
        add_summary_images(nwbfile=nwbfile, segmentation_extractor=segext_obj, images_set_name=images_set_name)
=======
        # create Two Photon Series:
        if "TwoPhotonSeries" not in nwbfile.acquisition:
            warn("could not find TwoPhotonSeries, using ImagingExtractor to create an nwbfile")

        # adding images:
        images_dict = segext_obj.get_images_dict()
        if any([image is not None for image in images_dict.values()]):
            images_name = "SegmentationImages" if plane_no_loop == 0 else f"SegmentationImages_Plane{plane_no_loop}"
            if images_name not in ophys.data_interfaces:
                images = Images(images_name)
                for img_name, img_no in images_dict.items():
                    if img_no is not None:
                        images.add_image(GrayscaleImage(name=img_name, data=img_no.T))
                ophys.add(images)
>>>>>>> 3ce21b6a

        # saving NWB file:
        if write:
            io.write(nwbfile)
            io.close()<|MERGE_RESOLUTION|>--- conflicted
+++ resolved
@@ -635,26 +635,10 @@
                 if trace_name not in fluorescence.roi_response_series:
                     fluorescence.create_roi_response_series(**input_kwargs)
 
-<<<<<<< HEAD
         # Adding summary images (mean and correlation)
         images_set_name = "SegmentationImages" if plane_no_loop == 0 else f"SegmentationImages_Plane{plane_no_loop}"
         add_summary_images(nwbfile=nwbfile, segmentation_extractor=segext_obj, images_set_name=images_set_name)
-=======
-        # create Two Photon Series:
-        if "TwoPhotonSeries" not in nwbfile.acquisition:
-            warn("could not find TwoPhotonSeries, using ImagingExtractor to create an nwbfile")
-
-        # adding images:
-        images_dict = segext_obj.get_images_dict()
-        if any([image is not None for image in images_dict.values()]):
-            images_name = "SegmentationImages" if plane_no_loop == 0 else f"SegmentationImages_Plane{plane_no_loop}"
-            if images_name not in ophys.data_interfaces:
-                images = Images(images_name)
-                for img_name, img_no in images_dict.items():
-                    if img_no is not None:
-                        images.add_image(GrayscaleImage(name=img_name, data=img_no.T))
-                ophys.add(images)
->>>>>>> 3ce21b6a
+
 
         # saving NWB file:
         if write:
