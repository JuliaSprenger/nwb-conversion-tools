--- conflicted
+++ resolved
@@ -130,12 +130,8 @@
             super().__init__(file_path=file_path, xml_file_path=xml_file_path, verbose=verbose)
             self.recording_extractor = OldToNewRecording(oldapi_recording_extractor=self.recording_extractor)
         else:
-<<<<<<< HEAD
             super().__init__(file_path=file_path)
             self.source_data["xml_file_path"] = xml_file_path
-=======
-            super().__init__(file_path=file_path, verbose=verbose)
->>>>>>> f5641317
 
         self.recording_extractor = subset_shank_channels(
             recording_extractor=self.recording_extractor, xml_file_path=xml_file_path
