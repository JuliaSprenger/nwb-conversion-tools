import unittest
from itertools import product
from pathlib import Path
from datetime import datetime

import numpy as np
import numpy.testing as npt

from parameterized import parameterized, param

from spikeextractors import NwbRecordingExtractor, NwbSortingExtractor, RecordingExtractor
from spikeinterface.extractors import NwbRecordingExtractor as NwbRecordingExtractorSI
from spikeextractors.testing import check_recordings_equal, check_sortings_equal
from spikeinterface.core.testing import check_recordings_equal as check_recordings_equal_si

from pynwb import NWBHDF5IO

from nwb_conversion_tools import (
    NWBConverter,
    CellExplorerSortingInterface,
    IntanRecordingInterface,
    NeuralynxRecordingInterface,
    NeuroscopeRecordingInterface,
    NeuroscopeLFPInterface,
    NeuroscopeSortingInterface,
    OpenEphysRecordingExtractorInterface,
    PhySortingInterface,
    SpikeGadgetsRecordingInterface,
    SpikeGLXRecordingInterface,
    SpikeGLXLFPInterface,
    BlackrockRecordingExtractorInterface,
    BlackrockSortingExtractorInterface,
    AxonaRecordingExtractorInterface,
    AxonaLFPDataInterface,
)

from .setup_paths import ECEPHY_DATA_PATH as DATA_PATH
from .setup_paths import OUTPUT_PATH


def custom_name_func(testcase_func, param_num, param):
    return (
        f"{testcase_func.__name__}_{param_num}_"
        f"{parameterized.to_safe_name(param.kwargs['data_interface'].__name__)}"
        f"_{param.kwargs.get('case_name', '')}"
    )


class TestEcephysNwbConversions(unittest.TestCase):
    savedir = OUTPUT_PATH

    parameterized_lfp_list = [
        param(
            data_interface=AxonaLFPDataInterface,
            interface_kwargs=dict(file_path=str(DATA_PATH / "axona" / "dataset_unit_spikes" / "20140815-180secs.eeg")),
        ),
<<<<<<< HEAD
        param(
            data_interface=SpikeGLXLFPInterface,
            interface_kwargs=dict(
                file_path=str(
                    DATA_PATH / "spikeglx" / "Noise4Sam_g0" / "Noise4Sam_g0_imec0" / "Noise4Sam_g0_t0.imec0.lf.bin"
                )
            ),
        ),
        param(
            data_interface=NeuroscopeLFPInterface,
            interface_kwargs=dict(
                file_path=str(DATA_PATH / "neuroscope" / "dataset_1" / "YutaMouse42-151117.eeg"),
                xml_file_path=str(DATA_PATH / "neuroscope" / "dataset_1" / "YutaMouse42-151117.xml"),
            ),
        ),
=======
>>>>>>> 60493338
    ]

    @parameterized.expand(input=parameterized_lfp_list, name_func=custom_name_func)
    def test_convert_lfp_to_nwb(self, data_interface, interface_kwargs, case_name=""):
        nwbfile_path = str(self.savedir / f"{data_interface.__name__}_{case_name}.nwb")

        class TestConverter(NWBConverter):
            data_interface_classes = dict(TestLFP=data_interface)

        converter = TestConverter(source_data=dict(TestLFP=interface_kwargs))
        for interface_kwarg in interface_kwargs:
            if interface_kwarg in ["file_path", "folder_path"]:
                self.assertIn(member=interface_kwarg, container=converter.data_interface_objects["TestLFP"].source_data)
        metadata = converter.get_metadata()
        metadata["NWBFile"].update(session_start_time=datetime.now().astimezone().strftime("%Y-%m-%dT%H:%M:%S"))
        converter.run_conversion(nwbfile_path=nwbfile_path, overwrite=True, metadata=metadata)
        recording = converter.data_interface_objects["TestLFP"].recording_extractor
        with NWBHDF5IO(path=nwbfile_path, mode="r") as io:
            nwbfile = io.read()
            nwb_lfp_unscaled = nwbfile.processing["ecephys"]["LFP"]["ElectricalSeries_lfp"].data
            nwb_lfp_conversion = nwbfile.processing["ecephys"]["LFP"]["ElectricalSeries_lfp"].conversion
            # Technically, check_recordings_equal only tests a snippet of data. Above tests are for metadata mostly.
            # For GIN test data, sizes should be OK to load all into RAM even on CI
            if isinstance(recording, RecordingExtractor):
                npt.assert_array_equal(x=recording.get_traces(return_scaled=False).T, y=nwb_lfp_unscaled)
                npt.assert_array_almost_equal(
                    x=recording.get_traces(return_scaled=True).T * 1e-6, y=nwb_lfp_unscaled * nwb_lfp_conversion
                )
            else:
                npt.assert_array_equal(x=recording.get_traces(return_scaled=False), y=nwb_lfp_unscaled)
                # This can only be tested if both gain and offest are present
                if recording.has_scaled_traces():
                    npt.assert_array_almost_equal(
                        x=recording.get_traces(return_scaled=True) * 1e-6, y=nwb_lfp_unscaled * nwb_lfp_conversion
                    )

    parameterized_recording_list = [
        param(
            data_interface=NeuralynxRecordingInterface,
            interface_kwargs=dict(folder_path=str(DATA_PATH / "neuralynx" / "Cheetah_v5.7.4" / "original_data")),
        ),
        param(
            data_interface=OpenEphysRecordingExtractorInterface,
            interface_kwargs=dict(folder_path=str(DATA_PATH / "openephysbinary" / "v0.4.4.1_with_video_tracking")),
        ),
        param(
            data_interface=BlackrockRecordingExtractorInterface,
            interface_kwargs=dict(file_path=str(DATA_PATH / "blackrock" / "FileSpec2.3001.ns5")),
        ),
        param(
            data_interface=AxonaRecordingExtractorInterface,
            interface_kwargs=dict(file_path=str(DATA_PATH / "axona" / "axona_raw.bin")),
        ),
    ]

    for suffix in ["rhd", "rhs"]:
        parameterized_recording_list.append(
            param(
                data_interface=IntanRecordingInterface,
                interface_kwargs=dict(file_path=str(DATA_PATH / "intan" / f"intan_{suffix}_test_1.{suffix}")),
            )
        )
    for file_name, num_channels in zip(["20210225_em8_minirec2_ac", "W122_06_09_2019_1_fromSD"], [512, 128]):
        for gains in [None, [0.195], [0.385] * num_channels]:
            interface_kwargs = dict(file_path=str(DATA_PATH / "spikegadgets" / f"{file_name}.rec"))
            if gains is not None:
                interface_kwargs.update(gains=gains)
            parameterized_recording_list.append(
                param(
                    data_interface=SpikeGadgetsRecordingInterface,
                    interface_kwargs=interface_kwargs,
                )
            )

    for spikeextractors_backend in [True, False]:
        sub_path = Path("spikeglx") / "Noise4Sam_g0" / "Noise4Sam_g0_imec0"
        parameterized_recording_list.append(
            param(
                data_interface=SpikeGLXRecordingInterface,
                interface_kwargs=dict(
                    file_path=str(DATA_PATH / sub_path / f"Noise4Sam_g0_t0.imec0.ap.bin"),
                    spikeextractors_backend=spikeextractors_backend,
                ),
                case_name=f"spikeextractors_backend={spikeextractors_backend}",
            )
        )

    for spikeextractors_backend in [True, False]:
        sub_path = Path("spikeglx") / "Noise4Sam_g0" / "Noise4Sam_g0_imec0"
        parameterized_recording_list.append(
            param(
                data_interface=SpikeGLXLFPInterface,
                interface_kwargs=dict(
                    file_path=str(DATA_PATH / sub_path / f"Noise4Sam_g0_t0.imec0.lf.bin"),
                    spikeextractors_backend=spikeextractors_backend,
                ),
                case_name=f"spikeextractors_backend={spikeextractors_backend}",
            )
        )

    for spikeextractors_backend in [True, False]:
        parameterized_recording_list.append(
            param(
                data_interface=NeuroscopeRecordingInterface,
                interface_kwargs=dict(
                    file_path=str(DATA_PATH / "neuroscope" / "test1" / "test1.dat"),
                    spikeextractors_backend=spikeextractors_backend,
                ),
                case_name=f"spikeextractors_backend={spikeextractors_backend}",
            )
        )

    @parameterized.expand(input=parameterized_recording_list, name_func=custom_name_func)
    def test_convert_recording_extractor_to_nwb(self, data_interface, interface_kwargs, case_name=""):
        nwbfile_path = str(self.savedir / f"{data_interface.__name__}_{case_name}.nwb")

        class TestConverter(NWBConverter):
            data_interface_classes = dict(TestRecording=data_interface)

        converter = TestConverter(source_data=dict(TestRecording=interface_kwargs))
        for interface_kwarg in interface_kwargs:
            if interface_kwarg in ["file_path", "folder_path"]:
                self.assertIn(
                    member=interface_kwarg, container=converter.data_interface_objects["TestRecording"].source_data
                )
        metadata = converter.get_metadata()
        metadata["NWBFile"].update(session_start_time=datetime.now().astimezone().strftime("%Y-%m-%dT%H:%M:%S"))
        converter.run_conversion(nwbfile_path=nwbfile_path, overwrite=True, metadata=metadata)
        recording = converter.data_interface_objects["TestRecording"].recording_extractor

        if isinstance(recording, RecordingExtractor):
            # Do the comaprison with spikeextractors method
            nwb_recording = NwbRecordingExtractor(file_path=nwbfile_path)
            if "offset_to_uV" in nwb_recording.get_shared_channel_property_names():
                nwb_recording.set_channel_offsets(
                    offsets=[
                        nwb_recording.get_channel_property(channel_id=channel_id, property_name="offset_to_uV")
                        for channel_id in nwb_recording.get_channel_ids()
                    ]
                )

            check_recordings_equal(RX1=recording, RX2=nwb_recording, check_times=False, return_scaled=False)
            check_recordings_equal(RX1=recording, RX2=nwb_recording, check_times=False, return_scaled=True)

            # Technically, check_recordings_equal only tests a snippet of data. Above tests are for metadata mostly.
            # For GIN test data, sizes should be OK to load all into RAM even on CI
            npt.assert_array_equal(
                x=recording.get_traces(return_scaled=False), y=nwb_recording.get_traces(return_scaled=False)
            )
        else:
            # Spikeinterface behavior is to load the electrode table channel_name property as a channel_id
            nwb_recording = NwbRecordingExtractorSI(file_path=nwbfile_path)
            if "channel_name" in recording.get_property_keys():
                renamed_channel_ids = recording.get_property("channel_name")
            else:
                renamed_channel_ids = recording.get_channel_ids().astype("str")
            recording = recording.channel_slice(
                channel_ids=recording.get_channel_ids(), renamed_channel_ids=renamed_channel_ids
            )

            check_recordings_equal_si(RX1=recording, RX2=nwb_recording, return_scaled=False)
            # This can only be tested if both gain and offest are present
            if recording.has_scaled_traces() and nwb_recording.has_scaled_traces():
                check_recordings_equal_si(RX1=recording, RX2=nwb_recording, return_scaled=True)

    @parameterized.expand(
        input=[
            param(
                data_interface=PhySortingInterface,
                interface_kwargs=dict(folder_path=str(DATA_PATH / "phy" / "phy_example_0")),
            ),
            param(
                data_interface=BlackrockSortingExtractorInterface,
                interface_kwargs=dict(file_path=str(DATA_PATH / "blackrock" / "FileSpec2.3001.nev")),
            ),
            param(
                data_interface=CellExplorerSortingInterface,
                interface_kwargs=dict(
                    file_path=str(
                        DATA_PATH
                        / "cellexplorer"
                        / "dataset_1"
                        / "20170311_684um_2088um_170311_134350.spikes.cellinfo.mat"
                    )
                ),
            ),
            param(
                data_interface=CellExplorerSortingInterface,
                interface_kwargs=dict(
                    file_path=str(
                        DATA_PATH / "cellexplorer" / "dataset_2" / "20170504_396um_0um_merge.spikes.cellinfo.mat"
                    )
                ),
            ),
            param(
                data_interface=CellExplorerSortingInterface,
                interface_kwargs=dict(
                    file_path=str(
                        DATA_PATH / "cellexplorer" / "dataset_3" / "20170519_864um_900um_merge.spikes.cellinfo.mat"
                    )
                ),
            ),
            param(
                data_interface=NeuroscopeSortingInterface,
                interface_kwargs=dict(
                    folder_path=str(DATA_PATH / "neuroscope" / "dataset_1"),
                    xml_file_path=str(DATA_PATH / "neuroscope" / "dataset_1" / "YutaMouse42-151117.xml"),
                ),
            ),
        ],
        name_func=custom_name_func,
    )
    def test_convert_sorting_extractor_to_nwb(self, data_interface, interface_kwargs):
        nwbfile_path = str(self.savedir / f"{data_interface.__name__}.nwb")

        class TestConverter(NWBConverter):
            data_interface_classes = dict(TestSorting=data_interface)

        converter = TestConverter(source_data=dict(TestSorting=interface_kwargs))
        for interface_kwarg in interface_kwargs:
            if interface_kwarg in ["file_path", "folder_path"]:
                self.assertIn(
                    member=interface_kwarg, container=converter.data_interface_objects["TestSorting"].source_data
                )
        metadata = converter.get_metadata()
        metadata["NWBFile"].update(session_start_time=datetime.now().astimezone().strftime("%Y-%m-%dT%H:%M:%S"))
        converter.run_conversion(nwbfile_path=nwbfile_path, overwrite=True, metadata=metadata)
        sorting = converter.data_interface_objects["TestSorting"].sorting_extractor
        sf = sorting.get_sampling_frequency()
        if sf is None:  # need to set dummy sampling frequency since no associated acquisition in file
            sf = 30000
            sorting.set_sampling_frequency(sf)
        nwb_sorting = NwbSortingExtractor(file_path=nwbfile_path, sampling_frequency=sf)
        check_sortings_equal(SX1=sorting, SX2=nwb_sorting)

    @parameterized.expand(
        input=[
            param(
                name="complete",
                conversion_options=None,
            ),
            param(name="stub", conversion_options=dict(TestRecording=dict(stub_test=True))),
        ]
    )
    def test_neuroscope_gains(self, name, conversion_options):
        input_gain = 2.0
        interface_kwargs = dict(file_path=str(DATA_PATH / "neuroscope" / "test1" / "test1.dat"), gain=input_gain)

        nwbfile_path = str(self.savedir / f"test_neuroscope_gains_{name}.nwb")

        class TestConverter(NWBConverter):
            data_interface_classes = dict(TestRecording=NeuroscopeRecordingInterface)

        converter = TestConverter(source_data=dict(TestRecording=interface_kwargs))
        metadata = converter.get_metadata()
        metadata["NWBFile"].update(session_start_time=datetime.now().astimezone().strftime("%Y-%m-%dT%H:%M:%S"))
        converter.run_conversion(
            nwbfile_path=nwbfile_path, overwrite=True, metadata=metadata, conversion_options=conversion_options
        )

        with NWBHDF5IO(path=nwbfile_path, mode="r") as io:
            nwbfile = io.read()
            output_conversion = nwbfile.acquisition["ElectricalSeries_raw"].conversion
            output_gain = output_conversion * 1e6
            self.assertEqual(first=input_gain, second=output_gain)

            nwb_recording = NwbRecordingExtractor(file_path=nwbfile_path)
            nwb_recording_gains = nwb_recording.get_channel_gains()
            npt.assert_almost_equal(input_gain * np.ones_like(nwb_recording_gains), nwb_recording_gains)

    @parameterized.expand(
        input=[
            param(
                name="complete",
                conversion_options=None,
            ),
            param(name="stub", conversion_options=dict(TestRecording=dict(stub_test=True))),
        ]
    )
    def test_neuroscope_dtype(self, name, conversion_options):
        interface_kwargs = dict(file_path=str(DATA_PATH / "neuroscope" / "test1" / "test1.dat"), gain=2.0)

        nwbfile_path = str(self.savedir / f"test_neuroscope_dtype_{name}.nwb")

        class TestConverter(NWBConverter):
            data_interface_classes = dict(TestRecording=NeuroscopeRecordingInterface)

        converter = TestConverter(source_data=dict(TestRecording=interface_kwargs))
        metadata = converter.get_metadata()
        metadata["NWBFile"].update(session_start_time=datetime.now().astimezone().strftime("%Y-%m-%dT%H:%M:%S"))
        converter.run_conversion(
            nwbfile_path=nwbfile_path, overwrite=True, metadata=metadata, conversion_options=conversion_options
        )

        with NWBHDF5IO(path=nwbfile_path, mode="r") as io:
            nwbfile = io.read()
            output_dtype = nwbfile.acquisition["ElectricalSeries_raw"].data.dtype
            self.assertEqual(first=output_dtype, second=np.dtype("int16"))

    def test_neuroscope_starting_time(self):
        nwbfile_path = str(self.savedir / "testing_start_time.nwb")

        class TestConverter(NWBConverter):
            data_interface_classes = dict(TestRecording=NeuroscopeRecordingInterface)

        converter = TestConverter(
            source_data=dict(TestRecording=dict(file_path=str(DATA_PATH / "neuroscope" / "test1" / "test1.dat")))
        )
        metadata = converter.get_metadata()
        metadata["NWBFile"].update(session_start_time=datetime.now().astimezone().strftime("%Y-%m-%dT%H:%M:%S"))
        starting_time = 123.0
        converter.run_conversion(
            nwbfile_path=nwbfile_path,
            overwrite=True,
            metadata=metadata,
            conversion_options=dict(TestRecording=dict(starting_time=starting_time)),
        )

        with NWBHDF5IO(path=nwbfile_path, mode="r") as io:
            nwbfile = io.read()
            self.assertEqual(first=starting_time, second=nwbfile.acquisition["ElectricalSeries_raw"].starting_time)


if __name__ == "__main__":
    unittest.main()<|MERGE_RESOLUTION|>--- conflicted
+++ resolved
@@ -54,15 +54,6 @@
             data_interface=AxonaLFPDataInterface,
             interface_kwargs=dict(file_path=str(DATA_PATH / "axona" / "dataset_unit_spikes" / "20140815-180secs.eeg")),
         ),
-<<<<<<< HEAD
-        param(
-            data_interface=SpikeGLXLFPInterface,
-            interface_kwargs=dict(
-                file_path=str(
-                    DATA_PATH / "spikeglx" / "Noise4Sam_g0" / "Noise4Sam_g0_imec0" / "Noise4Sam_g0_t0.imec0.lf.bin"
-                )
-            ),
-        ),
         param(
             data_interface=NeuroscopeLFPInterface,
             interface_kwargs=dict(
@@ -70,8 +61,6 @@
                 xml_file_path=str(DATA_PATH / "neuroscope" / "dataset_1" / "YutaMouse42-151117.xml"),
             ),
         ),
-=======
->>>>>>> 60493338
     ]
 
     @parameterized.expand(input=parameterized_lfp_list, name_func=custom_name_func)
