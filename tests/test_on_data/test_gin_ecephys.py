import unittest
from pathlib import Path
from datetime import datetime
import itertools

import numpy as np
import numpy.testing as npt

from parameterized import parameterized, param

from spikeextractors import NwbRecordingExtractor, NwbSortingExtractor, RecordingExtractor, SortingExtractor
from spikeextractors.testing import check_recordings_equal, check_sortings_equal

from spikeinterface.core.testing import check_recordings_equal as check_recordings_equal_si
from spikeinterface.core.testing import check_sortings_equal as check_sorting_equal_si
from spikeinterface.extractors import NwbRecordingExtractor as NwbRecordingExtractorSI
from spikeinterface.extractors import NwbSortingExtractor as NwbSortingExtractorSI

from pynwb import NWBHDF5IO

from nwb_conversion_tools import (
    NWBConverter,
    CellExplorerSortingInterface,
    IntanRecordingInterface,
    NeuralynxRecordingInterface,
    NeuroscopeRecordingInterface,
    NeuroscopeSortingInterface,
    OpenEphysRecordingExtractorInterface,
    PhySortingInterface,
    KilosortSortingInterface,
    SpikeGadgetsRecordingInterface,
    SpikeGLXRecordingInterface,
    SpikeGLXLFPInterface,
    BlackrockRecordingExtractorInterface,
    BlackrockSortingExtractorInterface,
    AxonaRecordingExtractorInterface,
    AxonaLFPDataInterface,
)

from .setup_paths import ECEPHY_DATA_PATH as DATA_PATH
from .setup_paths import OUTPUT_PATH


def custom_name_func(testcase_func, param_num, param):
    return (
        f"{testcase_func.__name__}_{param_num}_"
        f"{parameterized.to_safe_name(param.kwargs['data_interface'].__name__)}"
        f"_{param.kwargs.get('case_name', '')}"
    )


class TestEcephysNwbConversions(unittest.TestCase):
    savedir = OUTPUT_PATH

    parameterized_lfp_list = [
        param(
            data_interface=AxonaLFPDataInterface,
            interface_kwargs=dict(file_path=str(DATA_PATH / "axona" / "dataset_unit_spikes" / "20140815-180secs.eeg")),
        ),
    ]

    @parameterized.expand(input=parameterized_lfp_list, name_func=custom_name_func)
    def test_convert_lfp_to_nwb(self, data_interface, interface_kwargs, case_name=""):
        nwbfile_path = str(self.savedir / f"{data_interface.__name__}_{case_name}.nwb")

        class TestConverter(NWBConverter):
            data_interface_classes = dict(TestLFP=data_interface)

        converter = TestConverter(source_data=dict(TestLFP=interface_kwargs))
        for interface_kwarg in interface_kwargs:
            if interface_kwarg in ["file_path", "folder_path"]:
                self.assertIn(member=interface_kwarg, container=converter.data_interface_objects["TestLFP"].source_data)
        metadata = converter.get_metadata()
        metadata["NWBFile"].update(session_start_time=datetime.now().astimezone())
        converter.run_conversion(nwbfile_path=nwbfile_path, overwrite=True, metadata=metadata)
        recording = converter.data_interface_objects["TestLFP"].recording_extractor
        with NWBHDF5IO(path=nwbfile_path, mode="r") as io:
            nwbfile = io.read()
            nwb_lfp_unscaled = nwbfile.processing["ecephys"]["LFP"]["ElectricalSeries_lfp"].data
            nwb_lfp_conversion = nwbfile.processing["ecephys"]["LFP"]["ElectricalSeries_lfp"].conversion
            # Technically, check_recordings_equal only tests a snippet of data. Above tests are for metadata mostly.
            # For GIN test data, sizes should be OK to load all into RAM even on CI
            if isinstance(recording, RecordingExtractor):
                npt.assert_array_equal(x=recording.get_traces(return_scaled=False).T, y=nwb_lfp_unscaled)
                npt.assert_array_almost_equal(
                    x=recording.get_traces(return_scaled=True).T * 1e-6, y=nwb_lfp_unscaled * nwb_lfp_conversion
                )
            else:
                npt.assert_array_equal(x=recording.get_traces(return_scaled=False), y=nwb_lfp_unscaled)
                # This can only be tested if both gain and offest are present
                if recording.has_scaled_traces():
                    npt.assert_array_almost_equal(
                        x=recording.get_traces(return_scaled=True) * 1e-6, y=nwb_lfp_unscaled * nwb_lfp_conversion
                    )

    parameterized_recording_list = [
        param(
            data_interface=NeuralynxRecordingInterface,
            interface_kwargs=dict(folder_path=str(DATA_PATH / "neuralynx" / "Cheetah_v5.7.4" / "original_data")),
        ),
        param(
            data_interface=OpenEphysRecordingExtractorInterface,
            interface_kwargs=dict(folder_path=str(DATA_PATH / "openephysbinary" / "v0.4.4.1_with_video_tracking")),
        ),
        param(
            data_interface=AxonaRecordingExtractorInterface,
            interface_kwargs=dict(file_path=str(DATA_PATH / "axona" / "axona_raw.bin")),
        ),
    ]

<<<<<<< HEAD
    for suffix, spikeextractors_backend in itertools.product(["rhd", "rhs"], [True, False]):
=======
    for spikeextractors_backend in [True, False]:
        parameterized_recording_list.append(
            param(
                data_interface=BlackrockRecordingExtractorInterface,
                interface_kwargs=dict(
                    file_path=str(DATA_PATH / "blackrock" / "FileSpec2.3001.ns5"),
                    spikeextractors_backend=spikeextractors_backend,
                ),
                case_name=f"spikeextractors_backend={spikeextractors_backend}",
            )
        )

    for suffix in ["rhd", "rhs"]:
>>>>>>> a028c4d5
        parameterized_recording_list.append(
            param(
                data_interface=IntanRecordingInterface,
                interface_kwargs=dict(
                    file_path=str(DATA_PATH / "intan" / f"intan_{suffix}_test_1.{suffix}"),
                    spikeextractors_backend=spikeextractors_backend,
                ),
                case_name=f"{suffix}, spikeextractors_backend={spikeextractors_backend}",
            )
        )
    for file_name, num_channels in zip(["20210225_em8_minirec2_ac", "W122_06_09_2019_1_fromSD"], [512, 128]):
        for gains in [None, [0.195], [0.385] * num_channels]:
            interface_kwargs = dict(file_path=str(DATA_PATH / "spikegadgets" / f"{file_name}.rec"))
            if gains is not None:
                interface_kwargs.update(gains=gains)
            parameterized_recording_list.append(
                param(
                    data_interface=SpikeGadgetsRecordingInterface,
                    interface_kwargs=interface_kwargs,
                )
            )

    for spikeextractors_backend in [False]:  # Cannot run since legacy spikeextractors cannot read new GIN file
        sub_path = Path("spikeglx") / "Noise4Sam_g0" / "Noise4Sam_g0_imec0"
        parameterized_recording_list.append(
            param(
                data_interface=SpikeGLXRecordingInterface,
                interface_kwargs=dict(
                    file_path=str(DATA_PATH / sub_path / "Noise4Sam_g0_t0.imec0.ap.bin"),
                    spikeextractors_backend=spikeextractors_backend,
                ),
                case_name=f"spikeextractors_backend={spikeextractors_backend}",
            )
        )

    for spikeextractors_backend in [True, False]:
        sub_path = Path("spikeglx") / "Noise4Sam_g0" / "Noise4Sam_g0_imec0"
        parameterized_recording_list.append(
            param(
                data_interface=SpikeGLXLFPInterface,
                interface_kwargs=dict(
                    file_path=str(DATA_PATH / sub_path / f"Noise4Sam_g0_t0.imec0.lf.bin"),
                    spikeextractors_backend=spikeextractors_backend,
                ),
                case_name=f"spikeextractors_backend={spikeextractors_backend}",
            )
        )

    for spikeextractors_backend in [True, False]:
        parameterized_recording_list.append(
            param(
                data_interface=NeuroscopeRecordingInterface,
                interface_kwargs=dict(
                    file_path=str(DATA_PATH / "neuroscope" / "test1" / "test1.dat"),
                    spikeextractors_backend=spikeextractors_backend,
                ),
                case_name=f"spikeextractors_backend={spikeextractors_backend}",
            )
        )

    @parameterized.expand(input=parameterized_recording_list, name_func=custom_name_func)
    def test_convert_recording_extractor_to_nwb(self, data_interface, interface_kwargs, case_name=""):
        nwbfile_path = str(self.savedir / f"{data_interface.__name__}_{case_name}.nwb")

        class TestConverter(NWBConverter):
            data_interface_classes = dict(TestRecording=data_interface)

        converter = TestConverter(source_data=dict(TestRecording=interface_kwargs))
        for interface_kwarg in interface_kwargs:
            if interface_kwarg in ["file_path", "folder_path"]:
                self.assertIn(
                    member=interface_kwarg, container=converter.data_interface_objects["TestRecording"].source_data
                )
        metadata = converter.get_metadata()
        metadata["NWBFile"].update(session_start_time=datetime.now().astimezone())
        converter.run_conversion(nwbfile_path=nwbfile_path, overwrite=True, metadata=metadata)
        recording = converter.data_interface_objects["TestRecording"].recording_extractor

        if isinstance(recording, RecordingExtractor):
            # Do the comaprison with spikeextractors method
            nwb_recording = NwbRecordingExtractor(file_path=nwbfile_path)
            if "offset_to_uV" in nwb_recording.get_shared_channel_property_names():
                nwb_recording.set_channel_offsets(
                    offsets=[
                        nwb_recording.get_channel_property(channel_id=channel_id, property_name="offset_to_uV")
                        for channel_id in nwb_recording.get_channel_ids()
                    ]
                )

            check_recordings_equal(RX1=recording, RX2=nwb_recording, check_times=False, return_scaled=False)
            check_recordings_equal(RX1=recording, RX2=nwb_recording, check_times=False, return_scaled=True)

            # Technically, check_recordings_equal only tests a snippet of data. Above tests are for metadata mostly.
            # For GIN test data, sizes should be OK to load all into RAM even on CI
            npt.assert_array_equal(
                x=recording.get_traces(return_scaled=False), y=nwb_recording.get_traces(return_scaled=False)
            )
        else:
            # Spikeinterface behavior is to load the electrode table channel_name property as a channel_id
            nwb_recording = NwbRecordingExtractorSI(file_path=nwbfile_path)
            if "channel_name" in recording.get_property_keys():
                renamed_channel_ids = recording.get_property("channel_name")
            else:
                renamed_channel_ids = recording.get_channel_ids().astype("str")
            recording = recording.channel_slice(
                channel_ids=recording.get_channel_ids(), renamed_channel_ids=renamed_channel_ids
            )

            check_recordings_equal_si(RX1=recording, RX2=nwb_recording, return_scaled=False)
            # This can only be tested if both gain and offest are present
            if recording.has_scaled_traces() and nwb_recording.has_scaled_traces():
                check_recordings_equal_si(RX1=recording, RX2=nwb_recording, return_scaled=True)

    parameterized_sorting_list = [
        param(
            data_interface=KilosortSortingInterface,
            interface_kwargs=dict(folder_path=str(DATA_PATH / "phy" / "phy_example_0")),
        ),
        param(
            data_interface=BlackrockSortingExtractorInterface,
            interface_kwargs=dict(file_path=str(DATA_PATH / "blackrock" / "FileSpec2.3001.nev")),
        ),
        param(
            data_interface=CellExplorerSortingInterface,
            interface_kwargs=dict(
                file_path=str(
                    DATA_PATH / "cellexplorer" / "dataset_1" / "20170311_684um_2088um_170311_134350.spikes.cellinfo.mat"
                )
            ),
        ),
        param(
            data_interface=CellExplorerSortingInterface,
            interface_kwargs=dict(
                file_path=str(DATA_PATH / "cellexplorer" / "dataset_2" / "20170504_396um_0um_merge.spikes.cellinfo.mat")
            ),
        ),
        param(
            data_interface=CellExplorerSortingInterface,
            interface_kwargs=dict(
                file_path=str(
                    DATA_PATH / "cellexplorer" / "dataset_3" / "20170519_864um_900um_merge.spikes.cellinfo.mat"
                )
            ),
        ),
        param(
            data_interface=NeuroscopeSortingInterface,
            interface_kwargs=dict(
                folder_path=str(DATA_PATH / "neuroscope" / "dataset_1"),
                xml_file_path=str(DATA_PATH / "neuroscope" / "dataset_1" / "YutaMouse42-151117.xml"),
            ),
        ),
    ]

    for spikeextractors_backend in [False, True]:
        parameterized_sorting_list.append(
            param(
                data_interface=PhySortingInterface,
                interface_kwargs=dict(
                    folder_path=str(DATA_PATH / "phy" / "phy_example_0"),
                    spikeextractors_backend=spikeextractors_backend,
                ),
                case_name=f"spikeextractors_backend={spikeextractors_backend}",
            )
        )

    @parameterized.expand(input=parameterized_sorting_list, name_func=custom_name_func)
    def test_convert_sorting_extractor_to_nwb(self, data_interface, interface_kwargs, case_name=""):
        nwbfile_path = str(self.savedir / f"{data_interface.__name__}_{case_name}.nwb")

        class TestConverter(NWBConverter):
            data_interface_classes = dict(TestSorting=data_interface)

        converter = TestConverter(source_data=dict(TestSorting=interface_kwargs))
        for interface_kwarg in interface_kwargs:
            if interface_kwarg in ["file_path", "folder_path"]:
                self.assertIn(
                    member=interface_kwarg, container=converter.data_interface_objects["TestSorting"].source_data
                )
        metadata = converter.get_metadata()
        metadata["NWBFile"].update(session_start_time=datetime.now().astimezone())
        converter.run_conversion(nwbfile_path=nwbfile_path, overwrite=True, metadata=metadata)
        sorting = converter.data_interface_objects["TestSorting"].sorting_extractor
        sf = sorting.get_sampling_frequency()
        if sf is None:  # need to set dummy sampling frequency since no associated acquisition in file
            sf = 30000
            sorting.set_sampling_frequency(sf)

        if isinstance(sorting, SortingExtractor):
            nwb_sorting = NwbSortingExtractor(file_path=nwbfile_path, sampling_frequency=sf)
            check_sortings_equal(SX1=sorting, SX2=nwb_sorting)
        else:
            nwb_sorting = NwbSortingExtractorSI(file_path=nwbfile_path, sampling_frequency=sf)
            check_sorting_equal_si(SX1=sorting, SX2=nwb_sorting)

    @parameterized.expand(
        input=[
            param(
                name="complete",
                conversion_options=None,
            ),
            param(name="stub", conversion_options=dict(TestRecording=dict(stub_test=True))),
        ]
    )
    def test_neuroscope_gains(self, name, conversion_options):
        input_gain = 2.0
        interface_kwargs = dict(file_path=str(DATA_PATH / "neuroscope" / "test1" / "test1.dat"), gain=input_gain)

        nwbfile_path = str(self.savedir / f"test_neuroscope_gains_{name}.nwb")

        class TestConverter(NWBConverter):
            data_interface_classes = dict(TestRecording=NeuroscopeRecordingInterface)

        converter = TestConverter(source_data=dict(TestRecording=interface_kwargs))
        metadata = converter.get_metadata()
        metadata["NWBFile"].update(session_start_time=datetime.now().astimezone())
        converter.run_conversion(
            nwbfile_path=nwbfile_path, overwrite=True, metadata=metadata, conversion_options=conversion_options
        )

        with NWBHDF5IO(path=nwbfile_path, mode="r") as io:
            nwbfile = io.read()
            output_conversion = nwbfile.acquisition["ElectricalSeries_raw"].conversion
            output_gain = output_conversion * 1e6
            self.assertEqual(first=input_gain, second=output_gain)

            nwb_recording = NwbRecordingExtractor(file_path=nwbfile_path)
            nwb_recording_gains = nwb_recording.get_channel_gains()
            npt.assert_almost_equal(input_gain * np.ones_like(nwb_recording_gains), nwb_recording_gains)

    @parameterized.expand(
        input=[
            param(
                name="complete",
                conversion_options=None,
            ),
            param(name="stub", conversion_options=dict(TestRecording=dict(stub_test=True))),
        ]
    )
    def test_neuroscope_dtype(self, name, conversion_options):
        interface_kwargs = dict(file_path=str(DATA_PATH / "neuroscope" / "test1" / "test1.dat"), gain=2.0)

        nwbfile_path = str(self.savedir / f"test_neuroscope_dtype_{name}.nwb")

        class TestConverter(NWBConverter):
            data_interface_classes = dict(TestRecording=NeuroscopeRecordingInterface)

        converter = TestConverter(source_data=dict(TestRecording=interface_kwargs))
        metadata = converter.get_metadata()
        metadata["NWBFile"].update(session_start_time=datetime.now().astimezone())
        converter.run_conversion(
            nwbfile_path=nwbfile_path, overwrite=True, metadata=metadata, conversion_options=conversion_options
        )

        with NWBHDF5IO(path=nwbfile_path, mode="r") as io:
            nwbfile = io.read()
            output_dtype = nwbfile.acquisition["ElectricalSeries_raw"].data.dtype
            self.assertEqual(first=output_dtype, second=np.dtype("int16"))

    def test_neuroscope_starting_time(self):
        nwbfile_path = str(self.savedir / "testing_start_time.nwb")

        class TestConverter(NWBConverter):
            data_interface_classes = dict(TestRecording=NeuroscopeRecordingInterface)

        converter = TestConverter(
            source_data=dict(TestRecording=dict(file_path=str(DATA_PATH / "neuroscope" / "test1" / "test1.dat")))
        )
        metadata = converter.get_metadata()
        metadata["NWBFile"].update(session_start_time=datetime.now().astimezone())
        starting_time = 123.0
        converter.run_conversion(
            nwbfile_path=nwbfile_path,
            overwrite=True,
            metadata=metadata,
            conversion_options=dict(TestRecording=dict(starting_time=starting_time)),
        )

        with NWBHDF5IO(path=nwbfile_path, mode="r") as io:
            nwbfile = io.read()
            self.assertEqual(first=starting_time, second=nwbfile.acquisition["ElectricalSeries_raw"].starting_time)


if __name__ == "__main__":
    unittest.main()<|MERGE_RESOLUTION|>--- conflicted
+++ resolved
@@ -108,9 +108,6 @@
         ),
     ]
 
-<<<<<<< HEAD
-    for suffix, spikeextractors_backend in itertools.product(["rhd", "rhs"], [True, False]):
-=======
     for spikeextractors_backend in [True, False]:
         parameterized_recording_list.append(
             param(
@@ -123,8 +120,7 @@
             )
         )
 
-    for suffix in ["rhd", "rhs"]:
->>>>>>> a028c4d5
+    for suffix, spikeextractors_backend in itertools.product(["rhd", "rhs"], [True, False]):
         parameterized_recording_list.append(
             param(
                 data_interface=IntanRecordingInterface,
