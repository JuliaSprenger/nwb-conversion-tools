from jsonschema import Draft7Validator
import numpy as np
from tempfile import mkdtemp
from shutil import rmtree
from pathlib import Path
from itertools import product

import pytest
import spikeextractors as se
from spikeextractors.testing import check_recordings_equal, check_sortings_equal

try:
    import cv2

    HAVE_OPENCV = True
except ImportError:
    HAVE_OPENCV = False

from nwb_conversion_tools import (
    NWBConverter,
    MovieInterface,
<<<<<<< HEAD
    RecordingTutorialInterface,
    SortingTutorialInterface,
=======
    SIPickleRecordingExtractorInterface,
    SIPickleSortingExtractorInterface,
>>>>>>> 24214df5
    interface_list,
)


@pytest.mark.parametrize("data_interface", interface_list)
def test_interface_source_schema(data_interface):
    schema = data_interface.get_source_schema()
    Draft7Validator.check_schema(schema)


@pytest.mark.parametrize("data_interface", interface_list)
def test_interface_conversion_options_schema(data_interface):
    schema = data_interface.get_conversion_options_schema()
    Draft7Validator.check_schema(schema)


<<<<<<< HEAD
def test_tutorial_interfaces():
    class TutorialNWBConverter(NWBConverter):
        data_interface_classes = dict(
            RecordingTutorial=RecordingTutorialInterface, SortingTutorial=SortingTutorialInterface
        )

    duration = 10.0  # Seconds
    num_channels = 4
    num_units = 10
    sampling_frequency = 30000.0  # Hz
    stub_test = False
    test_dir = Path(mkdtemp())
    output_file = str(test_dir / "TestTutorial.nwb")
    source_data = dict(
        RecordingTutorial=dict(duration=duration, num_channels=num_channels, sampling_frequency=sampling_frequency),
        SortingTutorial=dict(duration=duration, num_units=num_units, sampling_frequency=sampling_frequency),
    )
    converter = TutorialNWBConverter(source_data=source_data)
    metadata = converter.get_metadata()
    metadata["NWBFile"]["session_description"] = "NWB Conversion Tools tutorial."
    metadata["NWBFile"]["experimenter"] = ["My name"]
    metadata["Subject"] = dict(subject_id="Name of imaginary testing subject (required for DANDI upload)")
    conversion_options = dict(RecordingTutorial=dict(stub_test=stub_test), SortingTutorial=dict())
    converter.run_conversion(
        metadata=metadata,
        nwbfile_path=output_file,
        save_to_file=True,
        overwrite=True,
        conversion_options=conversion_options,
    )
=======
def test_pkl_interface():
    toy_data = se.example_datasets.toy_example()
    test_dir = Path(mkdtemp())
    output_folder = test_dir / "test_pkl"
    nwbfile_path = str(test_dir / "test_pkl_files.nwb")

    se.save_si_object(object_name="test_recording", si_object=toy_data[0], output_folder=output_folder)
    se.save_si_object(object_name="test_sorting", si_object=toy_data[1], output_folder=output_folder)

    class SpikeInterfaceTestNWBConverter(NWBConverter):
        data_interface_classes = dict(
            Recording=SIPickleRecordingExtractorInterface, Sorting=SIPickleSortingExtractorInterface
        )

    source_data = dict(
        Recording=dict(pkl_file=str(test_dir / "test_pkl" / "test_recording.pkl")),
        Sorting=dict(pkl_file=str(test_dir / "test_pkl" / "test_sorting.pkl")),
    )
    converter = SpikeInterfaceTestNWBConverter(source_data=source_data)
    converter.run_conversion(nwbfile_path=nwbfile_path, overwrite=True)

    nwb_recording = se.NwbRecordingExtractor(file_path=nwbfile_path)
    nwb_sorting = se.NwbSortingExtractor(file_path=nwbfile_path)
    check_recordings_equal(RX1=toy_data[0], RX2=nwb_recording)
    check_recordings_equal(RX1=toy_data[0], RX2=nwb_recording, return_scaled=False)
    check_sortings_equal(SX1=toy_data[1], SX2=nwb_sorting)
>>>>>>> 24214df5


def test_movie_interface():
    if HAVE_OPENCV:
        test_dir = Path(mkdtemp())
        movie_file = test_dir / "test1.avi"
        nwbfile_path = str(test_dir / "test1.nwb")
        (nf, nx, ny) = (50, 640, 480)
        writer = cv2.VideoWriter(
            filename=str(movie_file),
            apiPreference=None,
            fourcc=cv2.VideoWriter_fourcc("M", "J", "P", "G"),
            fps=25,
            frameSize=(ny, nx),
            params=None,
        )
        for k in range(nf):
            writer.write(np.random.randint(0, 255, (nx, ny, 3)).astype("uint8"))
        writer.release()

        class MovieTestNWBConverter(NWBConverter):
            data_interface_classes = dict(Movie=MovieInterface)

        source_data = dict(Movie=dict(file_paths=[movie_file]))
        converter = MovieTestNWBConverter(source_data)
        metadata = converter.get_metadata()

        # Default usage
        converter.run_conversion(metadata=metadata, nwbfile_path=nwbfile_path, overwrite=True)

        # This conversion option operates independently of all others
        converter.run_conversion(
            metadata=metadata,
            nwbfile_path=nwbfile_path,
            overwrite=True,
            conversion_options=dict(Movie=dict(starting_times=[123.0])),
        )

        # These conversion options do not operate independently, so test them jointly
        conversion_options_testing_matrix = [
            dict(Movie=dict(external_mode=False, stub_test=x, chunk_data=y))
            for x, y in product([True, False], repeat=2)
        ]
        for conversion_options in conversion_options_testing_matrix:
            converter.run_conversion(
                metadata=metadata, nwbfile_path=nwbfile_path, overwrite=True, conversion_options=conversion_options
            )

        module_name = "TestModule"
        module_description = "This is a test module."
        nwbfile = converter.run_conversion(metadata=metadata, save_to_file=False)
        assert f"Video: {Path(movie_file).stem}" in nwbfile.acquisition
        nwbfile = converter.run_conversion(
            metadata=metadata,
            save_to_file=False,
            nwbfile=nwbfile,
            conversion_options=dict(Movie=dict(module_name=module_name)),
        )
        assert module_name in nwbfile.modules
        nwbfile = converter.run_conversion(
            metadata=metadata,
            save_to_file=False,
            conversion_options=dict(Movie=dict(module_name=module_name, module_description=module_description)),
        )
        assert module_name in nwbfile.modules and nwbfile.modules[module_name].description == module_description
        rmtree(test_dir)<|MERGE_RESOLUTION|>--- conflicted
+++ resolved
@@ -19,13 +19,10 @@
 from nwb_conversion_tools import (
     NWBConverter,
     MovieInterface,
-<<<<<<< HEAD
     RecordingTutorialInterface,
     SortingTutorialInterface,
-=======
     SIPickleRecordingExtractorInterface,
     SIPickleSortingExtractorInterface,
->>>>>>> 24214df5
     interface_list,
 )
 
@@ -42,8 +39,7 @@
     Draft7Validator.check_schema(schema)
 
 
-<<<<<<< HEAD
-def test_tutorial_interfaces():
+def test_tutorials():
     class TutorialNWBConverter(NWBConverter):
         data_interface_classes = dict(
             RecordingTutorial=RecordingTutorialInterface, SortingTutorial=SortingTutorialInterface
@@ -73,7 +69,21 @@
         overwrite=True,
         conversion_options=conversion_options,
     )
-=======
+
+
+def test_tutorial_interfaces():
+    class TutorialNWBConverter(NWBConverter):
+        data_interface_classes = dict(
+            RecordingTutorial=RecordingTutorialInterface, SortingTutorial=SortingTutorialInterface
+        )
+
+    test_dir = Path(mkdtemp())
+    output_file = str(test_dir / "TestTutorial.nwb")
+    source_data = dict(RecordingTutorial=dict(), SortingTutorial=dict(),)
+    converter = TutorialNWBConverter(source_data=source_data)
+    converter.run_conversion(nwbfile_path=output_file, overwrite=True)
+
+
 def test_pkl_interface():
     toy_data = se.example_datasets.toy_example()
     test_dir = Path(mkdtemp())
@@ -100,7 +110,6 @@
     check_recordings_equal(RX1=toy_data[0], RX2=nwb_recording)
     check_recordings_equal(RX1=toy_data[0], RX2=nwb_recording, return_scaled=False)
     check_sortings_equal(SX1=toy_data[1], SX2=nwb_sorting)
->>>>>>> 24214df5
 
 
 def test_movie_interface():
