import shutil
import tempfile
import unittest
from pathlib import Path
import numpy as np
from datetime import datetime
from typing import Union

import spikeextractors as se
from spikeextractors.testing import (
    check_sortings_equal,
    check_recordings_equal,
    check_dumping,
    check_recording_return_types,
    get_default_nwbfile_metadata,
)
from pynwb import NWBHDF5IO, NWBFile

from nwb_conversion_tools.utils.spike_interface import get_nwb_metadata, write_recording, write_sorting

PathType = Union[str, Path]


def _create_example(seed):
    channel_ids = [0, 1, 2, 3]
    num_channels = 4
    num_frames = 10000
    num_ttls = 30
    sampling_frequency = 30000
    X = np.random.RandomState(seed=seed).normal(0, 1, (num_channels, num_frames))
    geom = np.random.RandomState(seed=seed).normal(0, 1, (num_channels, 2))
    X = (X * 100).astype(int)
    ttls = np.sort(np.random.permutation(num_frames)[:num_ttls])

    RX = se.NumpyRecordingExtractor(timeseries=X, sampling_frequency=sampling_frequency, geom=geom)
    RX.set_ttls(ttls)
    RX.set_channel_locations([0, 0], channel_ids=0)
    RX.add_epoch("epoch1", 0, 10)
    RX.add_epoch("epoch2", 10, 20)
    for i, channel_id in enumerate(RX.get_channel_ids()):
        RX.set_channel_property(channel_id=channel_id, property_name="shared_channel_prop", value=i)

    RX2 = se.NumpyRecordingExtractor(timeseries=X, sampling_frequency=sampling_frequency, geom=geom)
    RX2.copy_epochs(RX)
    times = np.arange(RX.get_num_frames()) / RX.get_sampling_frequency() + 5
    RX2.set_times(times)

    RX3 = se.NumpyRecordingExtractor(timeseries=X, sampling_frequency=sampling_frequency, geom=geom)

    SX = se.NumpySortingExtractor()
    SX.set_sampling_frequency(sampling_frequency)
    spike_times = [200, 300, 400]
    train1 = np.sort(np.rint(np.random.RandomState(seed=seed).uniform(0, num_frames, spike_times[0])).astype(int))
    SX.add_unit(unit_id=1, times=train1)
    SX.add_unit(unit_id=2, times=np.sort(np.random.RandomState(seed=seed).uniform(0, num_frames, spike_times[1])))
    SX.add_unit(unit_id=3, times=np.sort(np.random.RandomState(seed=seed).uniform(0, num_frames, spike_times[2])))
    SX.set_unit_property(unit_id=1, property_name="stability", value=80)
    SX.add_epoch("epoch1", 0, 10)
    SX.add_epoch("epoch2", 10, 20)

    SX2 = se.NumpySortingExtractor()
    SX2.set_sampling_frequency(sampling_frequency)
    spike_times2 = [100, 150, 450]
    train2 = np.rint(np.random.RandomState(seed=seed).uniform(0, num_frames, spike_times2[0])).astype(int)
    SX2.add_unit(unit_id=3, times=train2)
    SX2.add_unit(unit_id=4, times=np.random.RandomState(seed=seed).uniform(0, num_frames, spike_times2[1]))
    SX2.add_unit(unit_id=5, times=np.random.RandomState(seed=seed).uniform(0, num_frames, spike_times2[2]))
    SX2.set_unit_property(unit_id=4, property_name="stability", value=80)
    SX2.set_unit_spike_features(unit_id=3, feature_name="widths", value=np.asarray([3] * spike_times2[0]))
    SX2.copy_epochs(SX)
    SX2.copy_times(RX2)
    for i, unit_id in enumerate(SX2.get_unit_ids()):
        SX2.set_unit_property(unit_id=unit_id, property_name="shared_unit_prop", value=i)
        SX2.set_unit_spike_features(
            unit_id=unit_id, feature_name="shared_unit_feature", value=np.asarray([i] * spike_times2[i])
        )

    SX3 = se.NumpySortingExtractor()
    train3 = np.asarray([1, 20, 21, 35, 38, 45, 46, 47])
    SX3.add_unit(unit_id=0, times=train3)
    features3 = np.asarray([0, 5, 10, 15, 20, 25, 30, 35])
    features4 = np.asarray([0, 10, 20, 30])
    feature4_idx = np.asarray([0, 2, 4, 6])
    SX3.set_unit_spike_features(unit_id=0, feature_name="dummy", value=features3)
    SX3.set_unit_spike_features(unit_id=0, feature_name="dummy2", value=features4, indexes=feature4_idx)

    example_info = dict(
        channel_ids=channel_ids,
        num_channels=num_channels,
        num_frames=num_frames,
        sampling_frequency=sampling_frequency,
        unit_ids=[1, 2, 3],
        train1=train1,
        train2=train2,
        train3=train3,
        features3=features3,
        unit_prop=80,
        channel_prop=(0, 0),
        ttls=ttls,
        epochs_info=((0, 10), (10, 20)),
        geom=geom,
        times=times,
    )

    return (RX, RX2, RX3, SX, SX2, SX3, example_info)


class TestExtractors(unittest.TestCase):
    def setUp(self):
        self.RX, self.RX2, self.RX3, self.SX, self.SX2, self.SX3, self.example_info = _create_example(seed=0)
        self.test_dir = tempfile.mkdtemp()

    def tearDown(self):
        del self.RX, self.RX2, self.RX3, self.SX, self.SX2, self.SX3
        shutil.rmtree(self.test_dir)

    def check_si_roundtrip(self, path: PathType):
        RX_nwb = se.NwbRecordingExtractor(path)
        check_recording_return_types(RX_nwb)
        check_recordings_equal(self.RX, RX_nwb)
        check_dumping(RX_nwb)

    def _create_example(self, seed):
        channel_ids = [0, 1, 2, 3]
        num_channels = 4
        num_frames = 10000
        num_ttls = 30
        sampling_frequency = 30000
        X = np.random.RandomState(seed=seed).normal(0, 1, (num_channels, num_frames))
        geom = np.random.RandomState(seed=seed).normal(0, 1, (num_channels, 2))
        X = (X * 100).astype(int)
        ttls = np.sort(np.random.permutation(num_frames)[:num_ttls])

        RX = se.NumpyRecordingExtractor(timeseries=X, sampling_frequency=sampling_frequency, geom=geom)
        RX.set_ttls(ttls)
        RX.set_channel_locations([0, 0], channel_ids=0)
        RX.add_epoch("epoch1", 0, 10)
        RX.add_epoch("epoch2", 10, 20)
        for i, channel_id in enumerate(RX.get_channel_ids()):
            RX.set_channel_property(channel_id=channel_id, property_name="shared_channel_prop", value=i)

        RX2 = se.NumpyRecordingExtractor(timeseries=X, sampling_frequency=sampling_frequency, geom=geom)
        RX2.copy_epochs(RX)
        times = np.arange(RX.get_num_frames()) / RX.get_sampling_frequency() + 5
        RX2.set_times(times)

        RX3 = se.NumpyRecordingExtractor(timeseries=X, sampling_frequency=sampling_frequency, geom=geom)

        SX = se.NumpySortingExtractor()
        SX.set_sampling_frequency(sampling_frequency)
        spike_times = [200, 300, 400]
        train1 = np.sort(np.rint(np.random.RandomState(seed=seed).uniform(0, num_frames, spike_times[0])).astype(int))
        SX.add_unit(unit_id=1, times=train1)
        SX.add_unit(unit_id=2, times=np.sort(np.random.RandomState(seed=seed).uniform(0, num_frames, spike_times[1])))
        SX.add_unit(unit_id=3, times=np.sort(np.random.RandomState(seed=seed).uniform(0, num_frames, spike_times[2])))
        SX.set_unit_property(unit_id=1, property_name="stability", value=80)
        SX.add_epoch("epoch1", 0, 10)
        SX.add_epoch("epoch2", 10, 20)

        SX2 = se.NumpySortingExtractor()
        SX2.set_sampling_frequency(sampling_frequency)
        spike_times2 = [100, 150, 450]
        train2 = np.rint(np.random.RandomState(seed=seed).uniform(0, num_frames, spike_times2[0])).astype(int)
        SX2.add_unit(unit_id=3, times=train2)
        SX2.add_unit(unit_id=4, times=np.random.RandomState(seed=seed).uniform(0, num_frames, spike_times2[1]))
        SX2.add_unit(unit_id=5, times=np.random.RandomState(seed=seed).uniform(0, num_frames, spike_times2[2]))
        SX2.set_unit_property(unit_id=4, property_name="stability", value=80)
        SX2.set_unit_spike_features(unit_id=3, feature_name="widths", value=np.asarray([3] * spike_times2[0]))
        SX2.copy_epochs(SX)
        SX2.copy_times(RX2)
        for i, unit_id in enumerate(SX2.get_unit_ids()):
            SX2.set_unit_property(unit_id=unit_id, property_name="shared_unit_prop", value=i)
            SX2.set_unit_spike_features(
                unit_id=unit_id, feature_name="shared_unit_feature", value=np.asarray([i] * spike_times2[i])
            )

        SX3 = se.NumpySortingExtractor()
        train3 = np.asarray([1, 20, 21, 35, 38, 45, 46, 47])
        SX3.add_unit(unit_id=0, times=train3)
        features3 = np.asarray([0, 5, 10, 15, 20, 25, 30, 35])
        features4 = np.asarray([0, 10, 20, 30])
        feature4_idx = np.asarray([0, 2, 4, 6])
        SX3.set_unit_spike_features(unit_id=0, feature_name="dummy", value=features3)
        SX3.set_unit_spike_features(unit_id=0, feature_name="dummy2", value=features4, indexes=feature4_idx)

        example_info = dict(
            channel_ids=channel_ids,
            num_channels=num_channels,
            num_frames=num_frames,
            sampling_frequency=sampling_frequency,
            unit_ids=[1, 2, 3],
            train1=train1,
            train2=train2,
            train3=train3,
            features3=features3,
            unit_prop=80,
            channel_prop=(0, 0),
            ttls=ttls,
            epochs_info=((0, 10), (10, 20)),
            geom=geom,
            times=times,
        )
        return RX, RX2, RX3, SX, SX2, SX3, example_info

    def test_write_recording(self):
        path = self.test_dir + "/test.nwb"

        write_recording(self.RX, path)
        RX_nwb = se.NwbRecordingExtractor(path)
        check_recording_return_types(RX_nwb)
        check_recordings_equal(self.RX, RX_nwb)
        check_dumping(RX_nwb)
        del RX_nwb

        write_recording(recording=self.RX, save_path=path, overwrite=True)
        RX_nwb = se.NwbRecordingExtractor(path)
        check_recording_return_types(RX_nwb)
        check_recordings_equal(self.RX, RX_nwb)
        check_dumping(RX_nwb)

        # Writing multiple recordings using metadata
        metadata = get_default_nwbfile_metadata()
        path_multi = self.test_dir + "/test_multiple.nwb"
        write_recording(
            recording=self.RX,
            save_path=path_multi,
            metadata=metadata,
            write_as="raw",
            es_key="ElectricalSeries_raw",
        )
        write_recording(
            recording=self.RX2,
            save_path=path_multi,
            metadata=metadata,
            write_as="processed",
            es_key="ElectricalSeries_processed",
        )
        write_recording(
            recording=self.RX3,
            save_path=path_multi,
            metadata=metadata,
            write_as="lfp",
            es_key="ElectricalSeries_lfp",
        )

        RX_nwb = se.NwbRecordingExtractor(file_path=path_multi, electrical_series_name="raw_traces")
        check_recording_return_types(RX_nwb)
        check_recordings_equal(self.RX, RX_nwb)
        check_dumping(RX_nwb)
        del RX_nwb

<<<<<<< HEAD
    def write_recording_compression(self):
        path = self.test_dir + '/test.nwb'

        write_recording(recording=self.RX, save_path=path, overwrite=True)  # Testing default compression, should be "gzip"
=======
        write_recording(
            recording=self.RX, save_path=path, overwrite=True
        )  # Testing default compression, should be "gzip"
>>>>>>> 38703947
        compression = "gzip"
        with NWBHDF5IO(path=path, mode="r") as io:
            nwbfile = io.read()
            compression_out = nwbfile.acquisition["ElectricalSeries_raw"].data.compression
        self.assertEqual(
            compression_out,
            compression,
            f"Intended compression type does not match what was written! (Out: {compression_out}, should be: {compression})",
        )
        self.check_si_roundtrip(path=path)

        write_recording(recording=self.RX, save_path=path, overwrite=True, compression=compression)
        with NWBHDF5IO(path=path, mode="r") as io:
            nwbfile = io.read()
            compression_out = nwbfile.acquisition["ElectricalSeries_raw"].data.compression
        self.assertEqual(
            compression_out,
            compression,
            f"Intended compression type does not match what was written! (Out: {compression_out}, should be: {compression})",
        )
        self.check_si_roundtrip(path=path)

        compression = "lzf"
        write_recording(recording=self.RX, save_path=path, overwrite=True, compression=compression)
        with NWBHDF5IO(path=path, mode="r") as io:
            nwbfile = io.read()
            compression_out = nwbfile.acquisition["ElectricalSeries_raw"].data.compression
        self.assertEqual(
            compression_out,
            compression,
            f"Intended compression type does not match what was written! (Out: {compression_out}, should be: {compression})",
        )
        self.check_si_roundtrip(path=path)

        compression = None
        write_recording(recording=self.RX, save_path=path, overwrite=True, compression=compression)
        with NWBHDF5IO(path=path, mode="r") as io:
            nwbfile = io.read()
            compression_out = nwbfile.acquisition["ElectricalSeries_raw"].data.compression
        self.assertEqual(
            compression_out,
            compression,
            f"Intended compression type does not match what was written! (Out: {compression_out}, should be: {compression})",
        )
        self.check_si_roundtrip(path=path)

        write_recording(recording=self.RX, save_path=path, overwrite=True, compression=compression, iterate=False)
        with NWBHDF5IO(path=path, mode="r") as io:
            nwbfile = io.read()
            compression_out = nwbfile.acquisition["ElectricalSeries_raw"].data.compression
        self.assertEqual(
            compression_out,
            compression,
            f"Intended compression type does not match what was written! (Out: {compression_out}, should be: {compression})",
        )
        self.check_si_roundtrip(path=path)

    def test_write_recording_chunking(self):
        path = self.test_dir + '/test.nwb'

        buffer_mb = 1e3
        write_recording(recording=self.RX, save_path=path, overwrite=True, buffer_mb=buffer_mb)
        with NWBHDF5IO(path=path, mode="r") as io:
            nwbfile = io.read()
            chunks_out = nwbfile.acquisition["ElectricalSeries_raw"].data.chunks
        # self.assertEqual(
        #     chunks_out,
        #     compression,
        #     f"Intended compression type does not match what was written! (Out: {compression_out}, should be: {compression})"
        # )
        self.check_si_roundtrip(path=path)

    def test_write_sorting(self):
        path = self.test_dir + "/test.nwb"
        sf = self.RX.get_sampling_frequency()

        # Append sorting to existing file
        write_recording(recording=self.RX, save_path=path, overwrite=True)
        write_sorting(sorting=self.SX, save_path=path, overwrite=False)
        SX_nwb = se.NwbSortingExtractor(path)
        check_sortings_equal(self.SX, SX_nwb)
        check_dumping(SX_nwb)

        # Test for handling unit property descriptions argument
        property_descriptions = dict(stability="This is a description of stability.")
        write_sorting(sorting=self.SX, save_path=path, property_descriptions=property_descriptions, overwrite=True)
        SX_nwb = se.NwbSortingExtractor(path, sampling_frequency=sf)
        check_sortings_equal(self.SX, SX_nwb)
        check_dumping(SX_nwb)

        # Test for handling skip_properties argument
        write_sorting(sorting=self.SX, save_path=path, skip_properties=["stability"], overwrite=True)
        SX_nwb = se.NwbSortingExtractor(path, sampling_frequency=sf)
        assert "stability" not in SX_nwb.get_shared_unit_property_names()
        check_sortings_equal(self.SX, SX_nwb)
        check_dumping(SX_nwb)

        # Test for handling skip_features argument
        # SX2 has timestamps, so loading it back from Nwb will not recover the same spike frames. Set use_times=False
        write_sorting(sorting=self.SX2, save_path=path, skip_features=["widths"], use_times=False, overwrite=True)
        SX_nwb = se.NwbSortingExtractor(path, sampling_frequency=sf)
        assert "widths" not in SX_nwb.get_shared_unit_spike_feature_names()
        check_sortings_equal(self.SX2, SX_nwb)
        check_dumping(SX_nwb)

    def check_metadata_write(self, metadata: dict, nwbfile_path: Path, recording: se.RecordingExtractor):
        standard_metadata = get_nwb_metadata(recording=recording)
        device_defaults = dict(name="Device", description="no description")  # from the individual add_devices function
        electrode_group_defaults = dict(  # from the individual add_electrode_groups function
            name="Electrode Group", description="no description", location="unknown", device="Device"
        )

        with NWBHDF5IO(path=nwbfile_path, mode="r", load_namespaces=True) as io:
            nwbfile = io.read()

            device_source = metadata["Ecephys"].get("Device", standard_metadata["Ecephys"]["Device"])
            self.assertEqual(len(device_source), len(nwbfile.devices))
            for device in device_source:
                device_name = device.get("name", device_defaults["name"])
                self.assertIn(device_name, nwbfile.devices)
                self.assertEqual(
                    device.get("description", device_defaults["description"]), nwbfile.devices[device_name].description
                )
                self.assertEqual(device.get("manufacturer"), nwbfile.devices[device["name"]].manufacturer)

            electrode_group_source = metadata["Ecephys"].get(
                "ElectrodeGroup", standard_metadata["Ecephys"]["ElectrodeGroup"]
            )
            self.assertEqual(len(electrode_group_source), len(nwbfile.electrode_groups))
            for group in electrode_group_source:
                group_name = group.get("name", electrode_group_defaults["name"])
                self.assertIn(group_name, nwbfile.electrode_groups)
                self.assertEqual(
                    group.get("description", electrode_group_defaults["description"]),
                    nwbfile.electrode_groups[group_name].description,
                )
                self.assertEqual(
                    group.get("location", electrode_group_defaults["location"]),
                    nwbfile.electrode_groups[group_name].location,
                )
                device_name = group.get("device", electrode_group_defaults["device"])
                self.assertIn(device_name, nwbfile.devices)
                self.assertEqual(nwbfile.electrode_groups[group_name].device, nwbfile.devices[device_name])

            n_channels = len(recording.get_channel_ids())
            electrode_source = metadata["Ecephys"].get("Electrodes", [])
            self.assertEqual(n_channels, len(nwbfile.electrodes))
            for column in electrode_source:
                column_name = column["name"]
                self.assertIn(column_name, nwbfile.electrodes)
                self.assertEqual(column["description"], getattr(nwbfile.electrodes, column_name).description)
                if column_name in ["x", "y", "z", "rel_x", "rel_y", "rel_z"]:
                    for j in n_channels:
                        self.assertEqual(column["data"][j], getattr(nwbfile.electrodes[j], column_name).values[0])
                else:
                    for j in n_channels:
                        self.assertTrue(
                            column["data"][j] == getattr(nwbfile.electrodes[j], column_name).values[0]
                            or (
                                np.isnan(column["data"][j])
                                and np.isnan(getattr(nwbfile.electrodes[j], column_name).values[0])
                            )
                        )

    def test_nwb_metadata(self):
        path = self.test_dir + "/test_metadata.nwb"

        write_recording(recording=self.RX, save_path=path, overwrite=True)
        self.check_metadata_write(metadata=get_nwb_metadata(recording=self.RX), nwbfile_path=path, recording=self.RX)

        # Manually adjusted device name - must properly adjust electrode_group reference
        metadata2 = get_nwb_metadata(recording=self.RX)
        metadata2["Ecephys"]["Device"] = [dict(name="TestDevice", description="A test device.", manufacturer="unknown")]
        metadata2["Ecephys"]["ElectrodeGroup"][0]["device"] = "TestDevice"
        write_recording(recording=self.RX, metadata=metadata2, save_path=path, overwrite=True)
        self.check_metadata_write(metadata=metadata2, nwbfile_path=path, recording=self.RX)

        # Two devices in metadata
        metadata3 = get_nwb_metadata(recording=self.RX)
        metadata3["Ecephys"]["Device"].append(
            dict(name="Device2", description="A second device.", manufacturer="unknown")
        )
        write_recording(recording=self.RX, metadata=metadata3, save_path=path, overwrite=True)
        self.check_metadata_write(metadata=metadata3, nwbfile_path=path, recording=self.RX)

        # Forcing default auto-population from add_electrode_groups, and not get_nwb_metdata
        metadata4 = get_nwb_metadata(recording=self.RX)
        metadata4["Ecephys"]["Device"] = [dict(name="TestDevice", description="A test device.", manufacturer="unknown")]
        metadata4["Ecephys"].pop("ElectrodeGroup")
        write_recording(recording=self.RX, metadata=metadata4, save_path=path, overwrite=True)
        self.check_metadata_write(metadata=metadata4, nwbfile_path=path, recording=self.RX)


class TestWriteElectrodes(unittest.TestCase):
    def setUp(self):
        self.RX, self.RX2, _, _, _, _, _ = _create_example(seed=0)
        self.test_dir = tempfile.mkdtemp()
        self.path1 = self.test_dir + "/test_electrodes1.nwb"
        self.path2 = self.test_dir + "/test_electrodes2.nwb"
        self.path3 = self.test_dir + "/test_electrodes3.nwb"
        self.nwbfile1 = NWBFile("sess desc1", "file id1", datetime.now())
        self.nwbfile2 = NWBFile("sess desc2", "file id2", datetime.now())
        self.nwbfile3 = NWBFile("sess desc3", "file id3", datetime.now())
        self.metadata_list = [dict(Ecephys={i: dict(name=i, description="desc")}) for i in ["es1", "es2"]]
        # change channel_ids
        id_offset = np.max(self.RX.get_channel_ids())
        self.RX2 = se.subrecordingextractor.SubRecordingExtractor(
            self.RX2, renamed_channel_ids=np.array(self.RX2.get_channel_ids()) + id_offset + 1
        )
        self.RX2.set_channel_groups([2 * i for i in self.RX.get_channel_groups()])
        # add common properties:
        for no, (chan_id1, chan_id2) in enumerate(zip(self.RX.get_channel_ids(), self.RX2.get_channel_ids())):
            self.RX2.set_channel_property(chan_id2, "prop1", "10Hz")
            self.RX.set_channel_property(chan_id1, "prop1", "10Hz")
            self.RX2.set_channel_property(chan_id2, "brain_area", "M1")
            self.RX.set_channel_property(chan_id1, "brain_area", "PMd")
            self.RX2.set_channel_property(chan_id2, "group_name", "M1")
            self.RX.set_channel_property(chan_id1, "group_name", "PMd")
            if no % 2 == 0:
                self.RX2.set_channel_property(chan_id2, "prop2", chan_id2)
                self.RX.set_channel_property(chan_id1, "prop2", chan_id1)
                self.RX2.set_channel_property(chan_id2, "prop3", str(chan_id2))
                self.RX.set_channel_property(chan_id1, "prop3", str(chan_id1))

    def test_append_same_properties(self):
        write_recording(recording=self.RX, nwbfile=self.nwbfile1, metadata=self.metadata_list[0], es_key="es1")
        write_recording(recording=self.RX2, nwbfile=self.nwbfile1, metadata=self.metadata_list[1], es_key="es2")
        with NWBHDF5IO(str(self.path1), "w") as io:
            io.write(self.nwbfile1)
        with NWBHDF5IO(str(self.path1), "r") as io:
            nwb = io.read()
            assert all(nwb.electrodes.id.data[()] == np.array(self.RX.get_channel_ids() + self.RX2.get_channel_ids()))
            assert all([i in nwb.electrodes.colnames for i in ["prop1", "prop2", "prop3"]])
            for i, chan_id in enumerate(nwb.electrodes.id.data):
                assert nwb.electrodes["prop1"][i] == "10Hz"
                if chan_id in self.RX.get_channel_ids():
                    assert nwb.electrodes["location"][i] == "PMd"
                    assert nwb.electrodes["group_name"][i] == "PMd"
                    assert nwb.electrodes["group"][i].name == "PMd"
                else:
                    assert nwb.electrodes["location"][i] == "M1"
                    assert nwb.electrodes["group_name"][i] == "M1"
                    assert nwb.electrodes["group"][i].name == "M1"
                if i % 2 == 0:
                    assert nwb.electrodes["prop2"][i] == chan_id
                    assert nwb.electrodes["prop3"][i] == str(chan_id)
                else:
                    assert np.isnan(nwb.electrodes["prop2"][i])
                    assert nwb.electrodes["prop3"][i] == ""

    def test_different_channel_properties(self):
        for chan_id in self.RX2.get_channel_ids():
            self.RX2.clear_channel_property(chan_id, "prop2")
            self.RX2.set_channel_property(chan_id, "prop_new", chan_id)
        write_recording(recording=self.RX, nwbfile=self.nwbfile1, metadata=self.metadata_list[0], es_key="es1")
        write_recording(recording=self.RX2, nwbfile=self.nwbfile1, metadata=self.metadata_list[1], es_key="es2")
        with NWBHDF5IO(str(self.path1), "w") as io:
            io.write(self.nwbfile1)
        with NWBHDF5IO(str(self.path1), "r") as io:
            nwb = io.read()
            for i, chan_id in enumerate(nwb.electrodes.id.data):
                if i < len(nwb.electrodes.id.data) / 2:
                    assert np.isnan(nwb.electrodes["prop_new"][i])
                    if i % 2 == 0:
                        assert nwb.electrodes["prop2"][i] == chan_id
                    else:
                        assert np.isnan(nwb.electrodes["prop2"][i])
                else:
                    assert np.isnan(nwb.electrodes["prop2"][i])
                    assert nwb.electrodes["prop_new"][i] == chan_id

    def test_group_set_custom_description(self):
        for i, grp_name in enumerate(["PMd", "M1"]):
            self.metadata_list[i]["Ecephys"].update(
                ElectrodeGroup=[dict(name=grp_name, description=grp_name + " description")]
            )
        write_recording(recording=self.RX, nwbfile=self.nwbfile1, metadata=self.metadata_list[0], es_key="es1")
        write_recording(recording=self.RX2, nwbfile=self.nwbfile1, metadata=self.metadata_list[1], es_key="es2")
        with NWBHDF5IO(str(self.path1), "w") as io:
            io.write(self.nwbfile1)
        with NWBHDF5IO(str(self.path1), "r") as io:
            nwb = io.read()
            for i, chan_id in enumerate(nwb.electrodes.id.data):
                if i < len(nwb.electrodes.id.data) / 2:
                    assert nwb.electrodes["group_name"][i] == "PMd"
                    assert nwb.electrodes["group"][i].description == "PMd description"
                else:
                    assert nwb.electrodes["group_name"][i] == "M1"
                    assert nwb.electrodes["group"][i].description == "M1 description"


if __name__ == "__main__":
    unittest.main()<|MERGE_RESOLUTION|>--- conflicted
+++ resolved
@@ -249,16 +249,12 @@
         check_dumping(RX_nwb)
         del RX_nwb
 
-<<<<<<< HEAD
     def write_recording_compression(self):
         path = self.test_dir + '/test.nwb'
-
-        write_recording(recording=self.RX, save_path=path, overwrite=True)  # Testing default compression, should be "gzip"
-=======
         write_recording(
             recording=self.RX, save_path=path, overwrite=True
         )  # Testing default compression, should be "gzip"
->>>>>>> 38703947
+
         compression = "gzip"
         with NWBHDF5IO(path=path, mode="r") as io:
             nwbfile = io.read()
