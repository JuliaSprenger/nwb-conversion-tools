--- conflicted
+++ resolved
@@ -18,24 +18,10 @@
           conda install -c conda-forge datalad==0.14.5
           git config --global user.email "CI@example.com"
           git config --global user.name "CI Almighty"
+
       - name: Get ephys_testing_data current head hash
         id: ecephys
         run: echo "::set-output name=HASH_EPHYS_DATASET::$(git ls-remote https://gin.g-node.org/NeuralEnsemble/ephy_testing_data.git HEAD | cut -f1)"
-<<<<<<< HEAD
-
-      - name: Get ephy_testing_data current head hash
-        id: ecephys
-        run: echo "::set-output name=HASH_EPHY_DATASET::$(git ls-remote https://gin.g-node.org/NeuralEnsemble/ephy_testing_data.git HEAD | cut -f1)"
-      - name: Cache ephys dataset - ${{ steps.ecephys.outputs.HASH_EPHYS_DATASET }}
-        uses: actions/cache@v2
-        id: cache-ecephys-datasets
-        with:
-          path: /home/runner/work/nwb-conversion-tools/nwb-conversion-tools/ephy_testing_data
-          key: ecephys-datasets-8-${{ steps.ecephys.outputs.HASH_EPHY_DATASET }}
-          restore-keys: ecephys-datasets-8-${{ steps.ecephys.outputs.HASH_EPHY_DATASET }}
-      - name: Update ecephys datasets
-        if: steps.cache-datasets.outputs.cache-hit == false
-=======
       - name: Cache ephys dataset - ${{ steps.ephys.outputs.HASH_ECEPHYS_DATASET }}
         uses: actions/cache@v2
         id: cache-ecephys-dataset
@@ -43,9 +29,8 @@
           path: /home/runner/work/nwb-conversion-tools/nwb-conversion-tools/ephy_testing_data
           key: ecephys-datasets-8-${{ steps.ecephys.outputs.HASH_ECEPHYS_DATASET }}
           restore-keys: ecephys-datasets-8-${{ steps.ecephys.outputs.HASH_ECEPHYS_DATASET }}
-      - name: Update datasets
+      - name: Update ecephys datasets
         if: steps.cache-ecephys-dataset.outputs.cache-hit == false
->>>>>>> db725862
         run: |
           datalad install https://gin.g-node.org/NeuralEnsemble/ephy_testing_data
           cd ephy_testing_data
@@ -57,8 +42,6 @@
           datalad get -r ./spikegadgets/
           datalad get -r ./spikeglx/Noise4Sam_g0/Noise4Sam_g0_imec0/
           datalad get -r ./phy/phy_example_0/
-<<<<<<< HEAD
-          datalad get -r ./blackrock/
           datalad get -r ./axona/
           cd ..
 
@@ -82,7 +65,4 @@
           cd ophys_testing_data
           datalad get -r ./imaging_datasets/
           datalad get -r ./segmentation_datasets/
-          cd ..
-=======
-          datalad get -r ./axona/
->>>>>>> db725862
+          cd ..