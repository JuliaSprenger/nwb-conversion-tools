--- conflicted
+++ resolved
@@ -25,19 +25,7 @@
       - name: Install nwb-conversion-tools with minimal requirements
         run: pip install -e .
       - name: Run minimal pytest with coverage
-<<<<<<< HEAD
-        run: pytest tests/test_internals --cov=./ --cov-report xml:/home/runner/work/nwb-conversion-tools/nwb-conversion-tools/minimal-coverage.xml
-      - name: Upload minimal coverage to Codecov
-        uses: codecov/codecov-action@v1
-        with:
-          token: ${{ secrets.CODECOV_TOKEN }}
-          file: /home/runner/work/nwb-conversion-tools/nwb-conversion-tools/minimal-coverage.xml
-          flags: unittests
-          name: codecov-umbrella
-          yml: /home/runner/work/nwb-conversion-tools/nwb-conversion-tools/codecov.yml
-=======
         run: pytest tests/test_internals
->>>>>>> c9c6c4db
 
       - name: Install full requirements
         run: pip install -r requirements-full.txt
@@ -101,13 +89,8 @@
 
       - name: Run full pytest with coverage
         run: pytest --cov=./ --cov-report xml:/home/runner/work/nwb-conversion-tools/nwb-conversion-tools/coverage.xml
-<<<<<<< HEAD
-
-      - name: Upload full coverage to Codecov
-=======
       - if: ${{ matrix.python-version == '3.9' }}
         name: Upload full coverage to Codecov
->>>>>>> c9c6c4db
         uses: codecov/codecov-action@v1
         with:
           token: ${{ secrets.CODECOV_TOKEN }}
