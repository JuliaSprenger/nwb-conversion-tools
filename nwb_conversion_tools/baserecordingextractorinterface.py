"""Authors: Cody Baker and Ben Dichter."""
from abc import ABC

import spikeextractors as se
from pynwb import NWBFile
from pynwb.device import Device
from pynwb.ecephys import ElectrodeGroup, ElectricalSeries

from .basedatainterface import BaseDataInterface
from .utils import get_schema_from_hdmf_class, subset_recording
from .json_schema_utils import get_schema_from_method_signature, fill_defaults


class BaseRecordingExtractorInterface(BaseDataInterface, ABC):
    """Primary class for all RecordingExtractorInterfaces."""

    RX = None

    @classmethod
    def get_source_schema(cls):
        """Compile input schema for the RecordingExtractor."""
        return get_schema_from_method_signature(cls.RX.__init__)

    def __init__(self, **source_data):
        super().__init__(**source_data)
        self.recording_extractor = self.RX(**source_data)
        self.subset_channels = None

    def get_metadata_schema(self):
        """Compile metadata schema for the RecordingExtractor."""
        metadata_schema = super().get_metadata_schema()

        # Initiate Ecephys metadata
        metadata_schema['properties']['Ecephys'] = dict(
            Device=get_schema_from_hdmf_class(Device),
            ElectrodeGroup=get_schema_from_hdmf_class(ElectrodeGroup),
            ElectricalSeries=get_schema_from_hdmf_class(ElectricalSeries)
        )
        metadata_schema['properties']['Ecephys']['required'] = ['Device', 'ElectrodeGroup', 'ElectricalSeries']
        fill_defaults(metadata_schema, self.get_metadata())
        return metadata_schema

    def get_metadata(self):
        """Auto-fill as much of the metadata as possible. Must comply with metadata schema."""
<<<<<<< HEAD
        return dict(
            Ecephys=dict(
                Device=[],
                ElectrodeGroup=[],
                Electrodes=[],
                ElectricalSeries=dict()
            )
        )
=======
        metadata = super().get_metadata()
        metadata.update(
            Ecephys=dict(
                ElectricalSeries=dict(),
                Device=[],
                ElectrodeGroup=[],
                Electrodes=[]
            )
        )
        return metadata
>>>>>>> a8e2c5be

    def run_conversion(self, nwbfile: NWBFile, metadata: dict = None, stub_test: bool = False):
        """
        Primary function for converting recording extractor data to nwb.

        Parameters
        ----------
        nwbfile: pynwb.NWBFile
        metadata: dict
        stub_test: bool, optional (default False)
            If True, will truncate the data to run the conversion faster and take up less memory.
        """
        recording_extractor = subset_recording(
            recording_extractor=self.recording_extractor,
            stub_test=stub_test,
            subset_channels=self.subset_channels
        )
        se.NwbRecordingExtractor.write_recording(
            recording_extractor,
            nwbfile=nwbfile,
            metadata=metadata
        )<|MERGE_RESOLUTION|>--- conflicted
+++ resolved
@@ -42,27 +42,16 @@
 
     def get_metadata(self):
         """Auto-fill as much of the metadata as possible. Must comply with metadata schema."""
-<<<<<<< HEAD
-        return dict(
+        metadata = super().get_metadata()
+        metadata.update(
             Ecephys=dict(
                 Device=[],
                 ElectrodeGroup=[],
                 Electrodes=[],
-                ElectricalSeries=dict()
-            )
-        )
-=======
-        metadata = super().get_metadata()
-        metadata.update(
-            Ecephys=dict(
                 ElectricalSeries=dict(),
-                Device=[],
-                ElectrodeGroup=[],
-                Electrodes=[]
             )
         )
         return metadata
->>>>>>> a8e2c5be
 
     def run_conversion(self, nwbfile: NWBFile, metadata: dict = None, stub_test: bool = False):
         """
