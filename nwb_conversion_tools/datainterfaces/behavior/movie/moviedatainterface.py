"""Authors: Cody Baker and Ben Dichter."""
from pathlib import Path
from typing import Optional
from warnings import warn

import numpy as np
import psutil
from hdmf.backends.hdf5.h5_utils import H5DataIO
from hdmf.data_utils import DataChunkIterator
from pynwb import NWBFile
from pynwb.image import ImageSeries
from tqdm import tqdm

from ....basedatainterface import BaseDataInterface
from ....utils.conversion_tools import check_regular_timestamps
from ....utils.json_schema import get_schema_from_hdmf_class, get_base_schema
from ....utils.nwbfile_tools import get_module
from .movie_utils import VideoCaptureContext


class MovieInterface(BaseDataInterface):
    """Data interface for writing movies as ImageSeries."""

    def __init__(self, file_paths: list):
        """
        Create the interface for writing movies as ImageSeries.

        Parameters
        ----------
        file_paths : list of FilePathTypes
            Many movie storage formats segment a sequence of movies over the course of the experiment.
            Pass the file paths for this movies as a list in sorted, consecutive order.
        """
        super().__init__(file_paths=file_paths)

    def get_metadata_schema(self):
        metadata_schema = super().get_metadata_schema()
        image_series_metadata_schema = get_schema_from_hdmf_class(ImageSeries)
        # TODO: in future PR, add 'exclude' option to get_schema_from_hdmf_class to bypass this popping
        exclude = ["format", "conversion", "starting_time", "rate"]
        for key in exclude:
            image_series_metadata_schema["properties"].pop(key)
        metadata_schema["properties"]["Behavior"] = get_base_schema(tag="Behavior")
        metadata_schema["properties"]["Behavior"].update(
            required=["Movies"],
            properties=dict(
                Movies=dict(
                    type="array",
                    minItems=1,
                    items=image_series_metadata_schema,
                )
            ),
        )
        return metadata_schema

    def get_metadata(self):
        metadata = dict(
            Behavior=dict(
                Movies=[
                    dict(name=f"Video: {Path(file_path).stem}", description="Video recorded by camera.", unit="Frames")
                    for file_path in self.source_data["file_paths"]
                ]
            )
        )
        return metadata

    def run_conversion(
        self,
        nwbfile: NWBFile,
        metadata: dict,
        stub_test: bool = False,
        external_mode: bool = True,
        starting_times: Optional[list] = None,
        chunk_data: bool = True,
        module_name: Optional[str] = None,
        module_description: Optional[str] = None,
        compression: Optional[str] = "gzip",
        compression_options: Optional[int] = None,
    ):
        """
        Convert the movie data files to ImageSeries and write them in the NWBFile.

        Parameters
        ----------
        nwbfile : NWBFile
        metadata : dict
            Dictionary of metadata information such as names and description of each video.
            Should be organized as follows:
                metadata = dict(
                    Behavior=dict(
                        Movies=[
                            dict(name="Video1", description="This is the first video.."),
                            dict(name="SecondVideo", description="Video #2 details..."),
                            ...
                        ]
                    )
                )
            and may contain most keywords normally accepted by an ImageSeries
            (https://pynwb.readthedocs.io/en/stable/pynwb.image.html#pynwb.image.ImageSeries).
             The list for the 'Movies' key should correspond one to one to the movie files in the file_paths list.
             If multiple movies need to be in the same ImageSeries, then supply the same value for "name" key.
             Storing multiple movies in the same ImageSeries is only supported if 'external_mode'=True.
        stub_test : bool, optional
            If True, truncates the write operation for fast testing. The default is False.
        external_mode : bool, optional
            ImageSeries in NWBFiles may contain either explicit movie data or file paths to external movie files. If
            True, this utilizes the more efficient method of merely encoding the file path linkage (recommended). For
            data sharing, the video files must be contained in the same folder as the NWBFile. If the intention of this
            NWBFile involves an upload to DANDI, the non-NWBFile types are not allowed so this flag would have to be
            set to False. The default is True.
        starting_times : list, optional
            List of start times for each movie. If unspecified, assumes that the movies in the file_paths list are in
            sequential order and are contiguous.
        chunk_data : bool, optional
            If True, uses a DataChunkIterator to read and write the movie, reducing overhead RAM usage at the cost of
            reduced conversion speed (compared to loading video entirely into RAM as an array). This will also force to
            True, even if manually set to False, whenever the video file size exceeds available system RAM by a factor
            of 70 (from compression experiments). Based on experiements for a ~30 FPS system of ~400 x ~600 color
            frames, the equivalent uncompressed RAM usage is around 2GB per minute of video. The default is True.
        module_name: str, optional
            Name of the processing module to add the ImageSeries object to. Default behavior is to add as acquisition.
        module_description: str, optional
            If the processing module specified by module_name does not exist, it will be created with this description.
            The default description is the same as used by the conversion_tools.get_module function.
        compression: str, optional
            Compression strategy to use for HFDataIO. For full list of currently supported filters, see
            https://docs.h5py.org/en/latest/high/dataset.html#lossless-compression-filters
        compression_options: int, optional
            Parameter(s) for compression filter. Currently only supports the compression level (integer from 0 to 9) of
            compression="gzip".
        """
        file_paths = self.source_data["file_paths"]

        if starting_times is not None:
            assert (
                isinstance(starting_times, list)
                and all([isinstance(x, float) for x in starting_times])
                and len(starting_times) == len(file_paths)
            ), "Argument 'starting_times' must be a list of floats in one-to-one correspondence with 'file_paths'!"
        else:
            starting_times = [0.0]

        image_series_kwargs_list = metadata.get("Behavior", dict()).get(
            "Movies", self.get_metadata()["Behavior"]["Movies"]
        )
        assert len(image_series_kwargs_list) == len(self.source_data["file_paths"]), (
            "Mismatch in metadata dimensions "
            f"({len(image_series_kwargs_list)}) vs. file_paths ({len(self.source_data['file_paths'])})!"
        )

        def _check_duplicates(image_series_kwargs_list):
            image_series_kwargs_list_keys = [i["name"] for i in image_series_kwargs_list]
            if len(set(image_series_kwargs_list_keys)) < len(image_series_kwargs_list_keys):
                assert external_mode, "For multiple video files under the same ImageSeries name, use exernal_mode=True."
            keys_set = []
            image_series_kwargs_list_unique = []
            for n, image_series_kwargs in enumerate(image_series_kwargs_list):
                if image_series_kwargs["name"] not in keys_set:
                    keys_set.append(image_series_kwargs["name"])
                    image_series_kwargs_list_unique.append(dict(image_series_kwargs, data=[file_paths[n]]))
                else:
                    idx = keys_set.index(image_series_kwargs["name"])
                    image_series_kwargs_list_unique[idx]["data"].append(file_paths[n])
            return image_series_kwargs_list_unique

        image_series_kwargs_list_updated = _check_duplicates(image_series_kwargs_list)

        for j, image_series_kwargs in enumerate(image_series_kwargs_list_updated):
            file_list = image_series_kwargs.pop("data")
            if external_mode:
                image_series_kwargs.update(format="external", external_file=file_list)
                with VideoCaptureContext(str(file_list[0])) as vc:
                    fps = vc.get_movie_fps()
                image_series_kwargs.update(starting_time=0.0, rate=fps)  # TODO manage custom starting_times
            else:
                file = file_list[0]
                uncompressed_estimate = Path(file).stat().st_size * 70
                available_memory = psutil.virtual_memory().available
                if not chunk_data and not stub_test and uncompressed_estimate >= available_memory:
                    warn(
                        f"Not enough memory (estimated {round(uncompressed_estimate/1e9, 2)} GB) to load movie file as "
                        f"array ({round(available_memory/1e9, 2)} GB available)! Forcing chunk_data to True."
                    )
                    chunk_data = True

                with VideoCaptureContext(str(file)) as video_capture_ob:
                    total_frames = video_capture_ob.get_movie_frame_count()
                    frame_shape = video_capture_ob.get_frame_shape()
                    timestamps = starting_times[j] + video_capture_ob.get_movie_timestamps()
                    fps = video_capture_ob.get_movie_fps()
                maxshape = (total_frames, *frame_shape)
                best_gzip_chunk = (1, frame_shape[0], frame_shape[1], 3)
                tqdm_pos, tqdm_mininterval = (0, 10)
                if chunk_data:
                    _ = video_capture_ob.__enter__()
                    iterable = DataChunkIterator(
                        data=tqdm(
                            iterable=video_capture_ob,
                            desc=f"Copying movie data for {Path(file).name}",
                            position=tqdm_pos,
                            total=total_frames,
                            mininterval=tqdm_mininterval,
                        ),
                        iter_axis=0,  # nwb standard is time as zero axis
                        maxshape=tuple(maxshape),
                    )
<<<<<<< HEAD
                    data = H5DataIO(iterable,
                                    compression=compression,
                                    compression_opts=compression_options,
                                    chunks=best_gzip_chunk)
=======
                    data = H5DataIO(
                        iterable,
                        compression=compression,
                        compression_options=compression_options,
                        chunks=best_gzip_chunk,
                    )
>>>>>>> d01ee863
                else:
                    iterable = []
                    with VideoCaptureContext(str(file)) as video_capture_ob:
                        with tqdm(
                            desc=f"Reading movie data for {Path(file).name}",
                            position=tqdm_pos,
                            total=total_frames,
                            mininterval=tqdm_mininterval,
                        ) as pbar:
                            for frame in video_capture_ob:
                                iterable.append(frame)
                                pbar.update(1)
                    data = H5DataIO(
                        DataChunkIterator(
                            tqdm(
                                iterable=np.array(iterable),
                                desc=f"Writing movie data for {Path(file).name}",
                                position=tqdm_pos,
                                mininterval=tqdm_mininterval,
                            ),
                            iter_axis=0,  # nwb standard is time as zero axis
                            maxshape=tuple(maxshape),
                        ),
                        compression="gzip",
                        compression_opts=compression_options,
                        chunks=best_gzip_chunk,
                    )

                # capture data in kwargs:
                image_series_kwargs.update(data=data)
                if len(starting_times) != len(file_paths):
                    starting_times.append(timestamps[-1])
                if check_regular_timestamps(ts=timestamps):
                    image_series_kwargs.update(starting_time=starting_times[j], rate=fps)
                else:
                    image_series_kwargs.update(timestamps=timestamps)

            if module_name is None:
                nwbfile.add_acquisition(ImageSeries(**image_series_kwargs))
            else:
                get_module(nwbfile=nwbfile, name=module_name, description=module_description).add(
                    ImageSeries(**image_series_kwargs)
                )<|MERGE_RESOLUTION|>--- conflicted
+++ resolved
@@ -204,19 +204,16 @@
                         iter_axis=0,  # nwb standard is time as zero axis
                         maxshape=tuple(maxshape),
                     )
-<<<<<<< HEAD
-                    data = H5DataIO(iterable,
-                                    compression=compression,
-                                    compression_opts=compression_options,
-                                    chunks=best_gzip_chunk)
-=======
                     data = H5DataIO(
                         iterable,
                         compression=compression,
                         compression_options=compression_options,
                         chunks=best_gzip_chunk,
                     )
->>>>>>> d01ee863
+                    data = H5DataIO(iterable,
+                                    compression=compression,
+                                    compression_opts=compression_options,
+                                    chunks=best_gzip_chunk)
                 else:
                     iterable = []
                     with VideoCaptureContext(str(file)) as video_capture_ob:
