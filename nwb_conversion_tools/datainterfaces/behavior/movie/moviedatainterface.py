"""Authors: Cody Baker and Ben Dichter."""
from pathlib import Path
import numpy as np
from typing import Optional
from tqdm import tqdm
from warnings import warn

import psutil
from pynwb import NWBFile
from pynwb.image import ImageSeries
from hdmf.backends.hdf5.h5_utils import H5DataIO
from hdmf.data_utils import DataChunkIterator

from .movie_utils import get_movie_timestamps, get_movie_fps, get_frame_shape
from ....basedatainterface import BaseDataInterface
from ....utils.conversion_tools import check_regular_timestamps, get_module
from ....utils.json_schema import get_schema_from_hdmf_class, get_base_schema


try:
    import cv2

    HAVE_OPENCV = True
except ImportError:
    HAVE_OPENCV = False
<<<<<<< HEAD
INSTALL_MESSAGE = "Please install opencv to use this interface (pip install opencv-python)!"
=======
INSTALL_MESSAGE = "Please install opencv to use this interface! (pip install opencv-python)"
>>>>>>> 7a9b132c


class MovieInterface(BaseDataInterface):
    """Data interface for writing movies as ImageSeries."""

    def __init__(self, file_paths: list):
        """
        Create the interface for writing movies as ImageSeries.

        Parameters
        ----------
        file_paths : list of FilePathTypes
            Many movie storage formats segment a sequence of movies over the course of the experiment.
            Pass the file paths for this movies as a list in sorted, consecutive order.
        """
        assert HAVE_OPENCV, INSTALL_MESSAGE
        super().__init__(file_paths=file_paths)

    def get_metadata_schema(self):
        metadata_schema = super().get_metadata_schema()
        image_series_metadata_schema = get_schema_from_hdmf_class(ImageSeries)
        # TODO: in future PR, add 'exclude' option to get_schema_from_hdmf_class to bypass this popping
        exclude = ["format", "conversion", "starting_time", "rate"]
        for key in exclude:
            image_series_metadata_schema["properties"].pop(key)
        metadata_schema["properties"]["Behavior"] = get_base_schema(tag="Behavior")
        metadata_schema["properties"]["Behavior"].update(
            required=["Movies"],
            properties=dict(
                Movies=dict(
                    type="array",
                    minItems=1,
                    items=image_series_metadata_schema,
                )
            ),
        )
        return metadata_schema

    def get_metadata(self):
        metadata = dict(
            Behavior=dict(
                Movies=[
                    dict(name=f"Video: {Path(file_path).stem}", description="Video recorded by camera.", unit="Frames")
                    for file_path in self.source_data["file_paths"]
                ]
            )
        )
        return metadata

    def run_conversion(
        self,
        nwbfile: NWBFile,
        metadata: dict,
        stub_test: bool = False,
        external_mode: bool = True,
        starting_times: Optional[list] = None,
        chunk_data: bool = True,
        module_name: Optional[str] = None,
        module_description: Optional[str] = None,
    ):
        """
        Convert the movie data files to ImageSeries and write them in the NWBFile.

        Parameters
        ----------
        nwbfile : NWBFile
        metadata : dict
            Dictionary of metadata information such as names and description of each video.
            Should be organized as follows:
                metadata = dict(
                    Behavior=dict(
                        Movies=[
                            dict(name="Video1", description="This is the first video.."),
                            dict(name="SecondVideo", description="Video #2 details..."),
                            ...
                        ]
                    )
                )
            and may contain most keywords normally accepted by an ImageSeries
            (https://pynwb.readthedocs.io/en/stable/pynwb.image.html#pynwb.image.ImageSeries).
             The list for the 'Movies' key should correspond one to one to the movie files in the file_paths list.
        stub_test : bool, optional
            If True, truncates the write operation for fast testing. The default is False.
        external_mode : bool, optional
            ImageSeries in NWBFiles may contain either explicit movie data or file paths to external movie files. If
            True, this utilizes the more efficient method of merely encoding the file path linkage (recommended). For
            data sharing, the video files must be contained in the same folder as the NWBFile. If the intention of this
            NWBFile involves an upload to DANDI, the non-NWBFile types are not allowed so this flag would have to be
            set to False. The default is True.
        starting_times : list, optional
            List of start times for each movie. If unspecified, assumes that the movies in the file_paths list are in
            sequential order and are contiguous.
        chunk_data : bool, optional
            If True, uses a DataChunkIterator to read and write the movie, reducing overhead RAM usage at the cost of
            reduced conversion speed (compared to loading video entirely into RAM as an array). This will also force to
            True, even if manually set to False, whenever the video file size exceeds available system RAM by a factor
            of 70 (from compression experiments). Based on experiements for a ~30 FPS system of ~400 x ~600 color
            frames, the equivalent uncompressed RAM usage is around 2GB per minute of video. The default is True.
        module_name: str, optional
            Name of the processing module to add the ImageSeries object to. Default behavior is to add as acquisition.
        module_description: str, optional
            If the processing module specified by module_name does not exist, it will be created with this description.
            The default description is the same as used by the conversion_tools.get_module function.
        """
        file_paths = self.source_data["file_paths"]

        if stub_test:
            count_max = 10
        else:
            count_max = np.inf
        if starting_times is not None:
            assert (
                isinstance(starting_times, list)
                and all([isinstance(x, float) for x in starting_times])
                and len(starting_times) == len(file_paths)
            ), "Argument 'starting_times' must be a list of floats in one-to-one correspondence with 'file_paths'!"
        else:
            starting_times = [0.0]

        image_series_kwargs_list = metadata.get("Behavior", dict()).get(
            "Movies", self.get_metadata()["Behavior"]["Movies"]
        )
        assert len(image_series_kwargs_list) == len(self.source_data["file_paths"]), (
            "Mismatch in metadata dimensions "
            f"({len(image_series_kwargs_list)}) vs. file_paths ({len(self.source_data['file_paths'])})!"
        )

        for j, file in enumerate(file_paths):
            timestamps = starting_times[j] + get_movie_timestamps(movie_file=file)

            if len(starting_times) != len(file_paths):
                starting_times.append(timestamps[-1])

            image_series_kwargs = dict(image_series_kwargs_list[j])
            if check_regular_timestamps(ts=timestamps):
                fps = get_movie_fps(movie_file=file)
                image_series_kwargs.update(starting_time=starting_times[j], rate=fps)
            else:
                image_series_kwargs.update(timestamps=H5DataIO(timestamps, compression="gzip"))

            if external_mode:
                image_series_kwargs.update(format="external", external_file=[file])
            else:
                uncompressed_estimate = Path(file).stat().st_size * 70
                available_memory = psutil.virtual_memory().available
                if not chunk_data and uncompressed_estimate >= available_memory:
                    warn(
                        f"Not enough memory (estimated {round(uncompressed_estimate/1e9, 2)} GB) to load movie file as "
                        f"array ({round(available_memory/1e9, 2)} GB available)! Forcing chunk_data to True."
                    )
                    chunk_data = True

                total_frames = len(timestamps)
                frame_shape = get_frame_shape(movie_file=file)
                maxshape = [total_frames]
                maxshape.extend(frame_shape)
                best_gzip_chunk = (1, frame_shape[0], frame_shape[1], 3)
                tqdm_pos, tqdm_mininterval = (0, 10)
                if chunk_data:

                    def data_generator(file, count_max):
                        cap = cv2.VideoCapture(str(file))
                        for _ in range(min(count_max, total_frames)):
                            success, frame = cap.read()
                            yield frame
                        cap.release()

                    mov = DataChunkIterator(
                        data=tqdm(
                            iterable=data_generator(file=file, count_max=count_max),
                            desc=f"Copying movie data for {Path(file).name}",
                            position=tqdm_pos,
                            total=total_frames,
                            mininterval=tqdm_mininterval,
                        ),
                        iter_axis=0,  # nwb standard is time as zero axis
                        maxshape=tuple(maxshape),
                    )
                    image_series_kwargs.update(data=H5DataIO(mov, compression="gzip", chunks=best_gzip_chunk))
                else:
                    cap = cv2.VideoCapture(str(file))
                    mov = []
                    with tqdm(
                        desc=f"Reading movie data for {Path(file).name}",
                        position=tqdm_pos,
                        total=total_frames,
                        mininterval=tqdm_mininterval,
                    ) as pbar:
                        for _ in range(min(count_max, total_frames)):
                            success, frame = cap.read()
                            mov.append(frame)
                            pbar.update(1)
                    cap.release()
                    image_series_kwargs.update(
                        data=H5DataIO(
                            DataChunkIterator(
                                tqdm(
                                    iterable=np.array(mov),
                                    desc=f"Writing movie data for {Path(file).name}",
                                    position=tqdm_pos,
                                    mininterval=tqdm_mininterval,
                                ),
                                iter_axis=0,  # nwb standard is time as zero axis
                                maxshape=tuple(maxshape),
                            ),
                            compression="gzip",
                            chunks=best_gzip_chunk,
                        )
                    )
            if module_name is None:
                nwbfile.add_acquisition(ImageSeries(**image_series_kwargs))
            else:
                get_module(nwbfile=nwbfile, name=module_name, description=module_description).add(
                    ImageSeries(**image_series_kwargs)
                )<|MERGE_RESOLUTION|>--- conflicted
+++ resolved
@@ -23,11 +23,7 @@
     HAVE_OPENCV = True
 except ImportError:
     HAVE_OPENCV = False
-<<<<<<< HEAD
-INSTALL_MESSAGE = "Please install opencv to use this interface (pip install opencv-python)!"
-=======
 INSTALL_MESSAGE = "Please install opencv to use this interface! (pip install opencv-python)"
->>>>>>> 7a9b132c
 
 
 class MovieInterface(BaseDataInterface):
