--- conflicted
+++ resolved
@@ -137,14 +137,9 @@
         )
 
     def __init__(self, file_path: FilePathType, noise_std: float = 3.5):
-<<<<<<< HEAD
         self.source_data = dict(file_path=file_path, noise_std=noise_std)
         self.nwb_ephys_writer = make_ephys_writer(self.RX(filename=file_path, noise_std=noise_std))
         self.subset_channels = None
-=======
-        super().__init__(filename=file_path, noise_std=noise_std)
-        self.source_data = dict(file_path=file_path, noise_std=noise_std)
->>>>>>> 7a9b132c
 
 
 # Helper functions for AxonaPositionDataInterface
@@ -392,11 +387,7 @@
 
     def __init__(self, file_path: str):
         super().__init__(filename=file_path)
-<<<<<<< HEAD
         self.source_data = dict(file_path=file_path)
-=======
-        self.source_data(file_path=file_path)
->>>>>>> 7a9b132c
 
     def run_conversion(self, nwbfile: NWBFile, metadata: dict):
         """
@@ -544,17 +535,10 @@
         )
 
     def __init__(self, file_path: FilePathType):
-<<<<<<< HEAD
         self.nwb_ephys_writer = make_ephys_writer(
             self.RX(
                 timeseries=read_all_eeg_file_lfp_data(file_path),
                 sampling_frequency=get_eeg_sampling_frequency(file_path),
             )
         )
-        self.subset_channels = None
-=======
-        super().__init__(
-            timeseries=read_all_eeg_file_lfp_data(file_path), sampling_frequency=get_eeg_sampling_frequency(file_path)
-        )
->>>>>>> 7a9b132c
-        self.source_data = dict(file_path=file_path)+        self.subset_channels = None