"""Authors: Cody Baker and Ben Dichter."""
from .utils import (get_schema_from_hdmf_class, get_metadata_schema, get_input_schema,
                    get_schema_for_NWBFile)
from pynwb import NWBHDF5IO, NWBFile
from pynwb.file import Subject
from datetime import datetime
import uuid
import collections.abc
import numpy as np


def dict_deep_update(d, u):
    for k, v in u.items():
        if isinstance(v, collections.abc.Mapping):
            d[k] = dict_deep_update(d.get(k, {}), v)
        elif isinstance(v, list):
            d[k] = d.get(k, []) + v
            # Remove repeated items if they exist
            if len(v) > 0 and not isinstance(v[0], dict):
                d[k] = list(np.unique(d[k]))
        else:
            d[k] = v
    return d


class NWBConverter:
    """Primary class for all NWB conversion classes."""

    data_interface_classes = None

    @classmethod
    def get_input_schema(cls):
        """Compile input schemas from each of the data interface classes."""
        input_schema = get_input_schema()
        for name, data_interface in cls.data_interface_classes.items():
            input_schema['properties'] = dict_deep_update(
                input_schema['properties'],
                data_interface.get_input_schema()['properties']
            )
        return input_schema

    def __init__(self, **input_data):
        """
        Initialize all of the underlying data interfaces.

        This dictionary routes the user options (source_data and conversion_options) to the respective data interfaces.
        It automatically checks with the interface schemas which data belongs to each
        """
        self.data_interface_objects = dict()
        input_data_routed = dict()
        for interface_name, interface in self.data_interface_classes.items():
<<<<<<< HEAD
            input_data_routed[interface_name] = dict()
            interface_schema_properties = interface.get_input_schema()['properties']
            for b in set(interface_schema_properties.keys()).intersection(set(['source_data', 'conversion_options'])):
                input_data_routed[interface_name].update({
                    k: input_data[b].get(k, None)
                    for k in interface_schema_properties[b]['properties'].keys()
                })

=======
            interface_schema = interface.get_input_schema()
            input_data_routed[interface_name] = {
                k: input_data[interface_name].get(k, None)
                for k in interface_schema['properties'].keys()
            }
>>>>>>> bf5d2528
        self.data_interface_objects = {
            name: data_interface(**input_data_routed[name])
            for name, data_interface in self.data_interface_classes.items()
        }

    def get_metadata_schema(self):
        """Compile metadata schemas from each of the data interface objects."""
        metadata_schema = get_metadata_schema()
        metadata_schema['properties'] = dict(
            NWBFile=get_schema_for_NWBFile(),
            Subject=get_schema_from_hdmf_class(Subject)
        )
        for name, data_interface in self.data_interface_objects.items():
            interface_schema = data_interface.get_metadata_schema()
            metadata_schema['properties'] = dict_deep_update(
                metadata_schema['properties'],
                interface_schema['properties']
            )

        return metadata_schema

    def get_metadata(self):
        """Auto-fill as much of the metadata as possible. Must comply with metadata schema."""
        metadata = dict()
        for interface_name, interface in self.data_interface_objects.items():
            interface_metadada = interface.get_metadata()
            metadata = dict_deep_update(metadata, interface_metadada)

        return metadata

    def run_conversion(self, metadata_dict, nwbfile_path=None, save_to_file=True, stub_test=False):
        """Build nwbfile object, auto-populate with minimal values if missing."""

        nwbfile_kwargs = dict(
                session_description="no description",
                identifier=str(uuid.uuid4()),
                session_start_time=datetime.now()
            )
<<<<<<< HEAD
        else:
            # convert ISO 8601 string to datetime
            if isinstance(metadata_dict['NWBFile']['session_start_time'], str):
                metadata_dict['NWBFile']['session_start_time'] = datetime.fromisoformat(
                    metadata_dict['NWBFile']['session_start_time']
                )

        # add Subject
        if 'Subject' not in metadata_dict:
            metadata_dict['Subject'] = dict()
        subject = Subject(**metadata_dict['Subject'])
=======

        if 'NWBFile' in metadata_dict:
            nwbfile_kwargs.update(metadata_dict['NWBFile'])
>>>>>>> bf5d2528

        if 'Subject' in metadata_dict:
            nwbfile_kwargs.update(subject=Subject(**metadata_dict['Subject']))

        nwbfile = NWBFile(**nwbfile_kwargs)

        # Run data interfaces data conversion
        for name, data_interface in self.data_interface_objects.items():
            data_interface.convert_data(nwbfile, metadata_dict[name], stub_test)

        if save_to_file:
            if nwbfile_path is None:
                raise TypeError('A path to the output file must be provided, but nwbfile_path got value None')
            # run_conversion will always overwrite the existing nwbfile_path
            with NWBHDF5IO(nwbfile_path, mode='w') as io:
                io.write(nwbfile)
            print(f'NWB file saved at {nwbfile_path}')
        else:
            return nwbfile<|MERGE_RESOLUTION|>--- conflicted
+++ resolved
@@ -49,7 +49,6 @@
         self.data_interface_objects = dict()
         input_data_routed = dict()
         for interface_name, interface in self.data_interface_classes.items():
-<<<<<<< HEAD
             input_data_routed[interface_name] = dict()
             interface_schema_properties = interface.get_input_schema()['properties']
             for b in set(interface_schema_properties.keys()).intersection(set(['source_data', 'conversion_options'])):
@@ -58,13 +57,6 @@
                     for k in interface_schema_properties[b]['properties'].keys()
                 })
 
-=======
-            interface_schema = interface.get_input_schema()
-            input_data_routed[interface_name] = {
-                k: input_data[interface_name].get(k, None)
-                for k in interface_schema['properties'].keys()
-            }
->>>>>>> bf5d2528
         self.data_interface_objects = {
             name: data_interface(**input_data_routed[name])
             for name, data_interface in self.data_interface_classes.items()
@@ -103,7 +95,6 @@
                 identifier=str(uuid.uuid4()),
                 session_start_time=datetime.now()
             )
-<<<<<<< HEAD
         else:
             # convert ISO 8601 string to datetime
             if isinstance(metadata_dict['NWBFile']['session_start_time'], str):
@@ -115,11 +106,6 @@
         if 'Subject' not in metadata_dict:
             metadata_dict['Subject'] = dict()
         subject = Subject(**metadata_dict['Subject'])
-=======
-
-        if 'NWBFile' in metadata_dict:
-            nwbfile_kwargs.update(metadata_dict['NWBFile'])
->>>>>>> bf5d2528
 
         if 'Subject' in metadata_dict:
             nwbfile_kwargs.update(subject=Subject(**metadata_dict['Subject']))
