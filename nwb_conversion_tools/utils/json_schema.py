"""Authors: Luiz Tauffer, Cody Baker, Saksham Sharda and Ben Dichter."""
import collections.abc
import inspect
import warnings
from copy import deepcopy
from datetime import datetime
from pathlib import Path
from typing import Optional, Union
from typing import TypeVar

import numpy as np
import pynwb

FilePathType = TypeVar("FilePathType", str, Path)
FolderPathType = TypeVar("FolderPathType", str, Path)
OptionalFilePathType = Optional[FilePathType]
ArrayType = Union[list, np.ndarray]
OptionalArrayType = Optional[ArrayType]
FloatType = Union[float, np.float]
IntType = Union[int, np.integer]


def exist_dict_in_list(d, ls):
    """Check if an identical dictionary exists in the list."""
    return any([d == i for i in ls])


def append_replace_dict_in_list(ls, d, compare_key, list_dict_deep_update: bool = True, remove_repeats: bool = True):
    """
    Correctly updates the list ls with the dict d.
<<<<<<< HEAD

=======
>>>>>>> 030c236e
    Cases:
    1.  If d is a dict and ls a list of dicts and ints/str, then for a given compare key, if for any element of ls
        (which is a dict) say: ls[3][compare_key] == d[compare_key], then it will dict_deep_update these instead of appending d
        to list ls. Only if compare_key is not present in any of dicts in the list ls, then d is simply appended
        to ls.
    2.  If d is of immutable types like str, int etc, the ls is either appended with d or not.
        This depends on the value of remove_repeats. If remove_repeats is False, then ls is always appended with d.
        If remove_repeats is True, then if value d is present then its not appended else it is.
<<<<<<< HEAD

=======
>>>>>>> 030c236e
    Parameters
    ----------
    ls: list
        list of a dicts or int/str or a combination. This is the object to update
    d: list/str/int
        this is the object from which ls is updated.
    compare_key: str
        name of the key for which to check the presence of dicts in ls which need dict_deep_update
    list_dict_deep_update: bool
        whether to update a dict in ls with compare_key present OR simply replace it.
    remove_repeats: bool
        keep repeated values in the updated ls
<<<<<<< HEAD

=======
>>>>>>> 030c236e
    Returns
    -------
    ls: list
        updated list
    """
    if not isinstance(ls, list):
        return d
    if isinstance(d, collections.abc.Mapping):
        indxs = np.where(
            [d.get(compare_key, None) == i[compare_key] for i in ls if isinstance(i, collections.abc.Mapping)]
        )[0]
        if len(indxs) > 0:
            for idx in indxs:
                if list_dict_deep_update:
                    ls[idx] = dict_deep_update(ls[idx], d)
                else:
                    ls[idx] = d
        else:
            ls.append(d)
    elif not (d in ls and remove_repeats):
        ls.append(d)
    return ls


def dict_deep_update(
    d: collections.abc.Mapping,
    u: collections.abc.Mapping,
    append_list: bool = True,
    remove_repeats: bool = True,
    copy: bool = True,
    compare_key: str = "name",
    list_dict_deep_update: bool = True,
) -> collections.abc.Mapping:
    """
    Perform an update to all nested keys of dictionary d(input) from dictionary u(updating dict).
<<<<<<< HEAD

=======
>>>>>>> 030c236e
    Parameters
    ----------
    d: dict
        dictionary to update
    u: dict
        dictionary to update from
    append_list: bool
        if the item to update is a list, whether to append the lists or replace the list in d
        eg. d = dict(key1=[1,2,3]), u = dict(key1=[3,4,5]).
        If True then updated dictionary d=dict(key1=[1,2,3,4,5]) else d=dict(key1=[3,4,5])
    remove_repeats: bool
        for updating list in d[key] with list in u[key]: if true then remove repeats: list(set(ls))
    copy: bool
        whether to deepcopy the input dict d
    compare_key: str
        the key that is used to compare dicts (and perform update op) and update d[key] when it is a list if dicts.
        example:
            >>> d = {'input': [{'name':'timeseries1', 'desc':'desc1 of d', 'starting_time':0.0}, {'name':'timeseries2', 'desc':'desc2'}]}
            >>> u = ['input': {'name':'timeseries1', 'desc':'desc2 of u', 'unit':'n.a.'}]
            >>> # if compre_key='name' output is below
            >>> output = ['input': {'name':'timeseries1', 'desc':'desc2 of u', 'starting_time':0.0, 'unit':'n.a.'}, {'name':'timeseries2', 'desc':'desc2'}]
            >>> # else the output is:
            >>> # dict with the same key will be updated instead of being appended to the list
            >>> output = ['input': {'name':'timeseries1', 'desc':'desc1 of d', 'starting_time': 0.0}, {'name':'timeseries2', 'desc':'desc2'}, {'name':'timeseries1', 'desc':'desc2 of u', 'unit':'n.a.'}]
    list_dict_deep_update: bool
        for back compatibility, if False, this would work as before:
        example: if True then for the compare_key example, the output would be:
            >>> output = ['input': {'name':'timeseries1', 'desc':'desc2 of u', 'starting_time':0.0, 'unit':'n.a.'}, {'name':'timeseries2', 'desc':'desc2'}]
            >>> # if False:
            >>> output = ['input': {'name':'timeseries1', 'desc':'desc2 of u', 'starting_time':0.0}, {'name':'timeseries2', 'desc':'desc2'}]# unit key is absent since its a replacement
<<<<<<< HEAD

=======
>>>>>>> 030c236e
    Returns
    -------
    d: dict
        return the updated dictionary
    """
    if not isinstance(d, collections.abc.Mapping):
        warnings.warn("input to update should be a dict, returning output")
        return u
    if copy:
        d = deepcopy(d)
    for k, v in u.items():
        if isinstance(v, collections.abc.Mapping):
            d[k] = dict_deep_update(d.get(k, None), v, append_list=append_list, remove_repeats=remove_repeats)
        elif append_list and isinstance(v, list):
            for vv in v:
                d[k] = append_replace_dict_in_list(d.get(k, []), vv, compare_key, list_dict_deep_update, remove_repeats)
        else:
            d[k] = v
    return d


def get_base_schema(tag=None, root=False, id_=None, **kwargs) -> dict:
    """Return the base schema used for all other schemas."""
    base_schema = dict(required=[], properties={}, type="object", additionalProperties=False)
    if tag is not None:
        base_schema.update(tag=tag)
    if root:
        base_schema.update({"$schema": "http://json-schema.org/draft-07/schema#"})
    if id_:
        base_schema.update({"$id": id_})
    base_schema.update(**kwargs)
    return base_schema


def get_schema_from_method_signature(class_method: classmethod, exclude: list = None) -> dict:
    """
    Take a class method and return a json-schema of the input args.
    Parameters
    ----------
    class_method: function
    exclude: list, optional
    Returns
    -------
    dict
    """
    if exclude is None:
        exclude = ["self", "kwargs"]
    else:
        exclude = exclude + ["self", "kwargs"]
    input_schema = get_base_schema()
    annotation_json_type_map = dict(
        bool="boolean",
        str="string",
        int="number",
        float="number",
        dict="object",
        list="array",
        FilePathType="string",
        FolderPathType="string",
    )
    for param_name, param in inspect.signature(class_method).parameters.items():
        if param_name not in exclude:
            if param.annotation:
                if hasattr(param.annotation, "__args__"):  # Annotation has __args__ if it was made by typing.Union
                    args = param.annotation.__args__
                    valid_args = [x.__name__ in annotation_json_type_map for x in args]
                    if any(valid_args):
                        param_types = [annotation_json_type_map[x.__name__] for x in np.array(args)[valid_args]]
                    else:
                        raise ValueError("No valid arguments were found in the json type mapping!")
                    if len(set(param_types)) > 1:
                        raise ValueError(
                            "Conflicting json parameter types were detected from the annotation! "
                            f"{param.annotation.__args__} found."
                        )
                    param_type = param_types[0]
                else:
                    arg = param.annotation
                    if arg.__name__ in annotation_json_type_map:
                        param_type = annotation_json_type_map[arg.__name__]
                    else:
                        raise ValueError(
                            f"No valid arguments were found in the json type mapping {arg} for parameter {param}"
                        )
                    if arg == FilePathType:
                        input_schema["properties"].update({param_name: dict(format="file")})
                    if arg == FolderPathType:
                        input_schema["properties"].update({param_name: dict(format="directory")})
            else:
                raise NotImplementedError(
                    f"The annotation type of '{param}' in function '{class_method}' is not implemented! "
                    "Please request it to be added at github.com/catalystneuro/nwb-conversion-tools/issues "
                    "or create the json-schema for this method manually."
                )
            arg_spec = {param_name: dict(type=param_type)}
            if param.default is param.empty:
                input_schema["required"].append(param_name)
            elif param.default is not None:
                arg_spec[param_name].update(default=param.default)
            input_schema["properties"] = dict_deep_update(input_schema["properties"], arg_spec)
        input_schema["additionalProperties"] = param.kind == inspect.Parameter.VAR_KEYWORD
    return input_schema


def fill_defaults(schema: dict, defaults: dict, overwrite: bool = True):
    """
    Insert the values of the defaults dict as default values in the schema in place.
    Parameters
    ----------
    schema: dict
    defaults: dict
    overwrite: bool
    """
    for key, val in schema["properties"].items():
        if key in defaults:
            if val["type"] == "object":
                fill_defaults(val, defaults[key], overwrite=overwrite)
            else:
                if overwrite or ("default" not in val):
                    val["default"] = defaults[key]


def unroot_schema(schema: dict):
    """
    Modify a json-schema dictionary to make it not root.
    Parameters
    ----------
    schema: dict
    """
    terms = ("required", "properties", "type", "additionalProperties", "title", "description")
    return {k: v for k, v in schema.items() if k in terms}


def get_schema_from_hdmf_class(hdmf_class):
    """Get metadata schema from hdmf class."""
    schema = get_base_schema()
    schema["tag"] = hdmf_class.__module__ + "." + hdmf_class.__name__

    # Detect child-like (as opposed to link) fields
    pynwb_children_fields = [f["name"] for f in hdmf_class.get_fields_conf() if f.get("child", False)]
    # For MultiContainerInterface
    if hasattr(hdmf_class, "__clsconf__"):
        pynwb_children_fields.append(hdmf_class.__clsconf__["attr"])

    # Temporary solution before this is solved: https://github.com/hdmf-dev/hdmf/issues/475
    if "device" in pynwb_children_fields:
        pynwb_children_fields.remove("device")

    docval = hdmf_class.__init__.__docval__
    for docval_arg in docval["args"]:
        schema_arg = {docval_arg["name"]: dict(description=docval_arg["doc"])}

        # type float
        if docval_arg["type"] == "float" or (
            isinstance(docval_arg["type"], tuple) and any([it in docval_arg["type"] for it in [float, "float"]])
        ):
            schema_arg[docval_arg["name"]].update(type="number")

        # type string
        elif docval_arg["type"] is str or (isinstance(docval_arg["type"], tuple) and str in docval_arg["type"]):
            schema_arg[docval_arg["name"]].update(type="string")

        # type datetime
        elif docval_arg["type"] is datetime or (
            isinstance(docval_arg["type"], tuple) and datetime in docval_arg["type"]
        ):
            schema_arg[docval_arg["name"]].update(type="string", format="date-time")

        # if TimeSeries, skip it
        elif docval_arg["type"] is pynwb.base.TimeSeries or (
            isinstance(docval_arg["type"], tuple) and pynwb.base.TimeSeries in docval_arg["type"]
        ):
            continue

        # if PlaneSegmentation, skip it
        elif docval_arg["type"] is pynwb.ophys.PlaneSegmentation or (
            isinstance(docval_arg["type"], tuple) and pynwb.ophys.PlaneSegmentation in docval_arg["type"]
        ):
            continue

        else:
            if not isinstance(docval_arg["type"], tuple):
                docval_arg_type = [docval_arg["type"]]
            else:
                docval_arg_type = docval_arg["type"]

            # if another nwb object (or list of nwb objects)
            if any([hasattr(t, "__nwbfields__") for t in docval_arg_type]):
                is_nwb = [hasattr(t, "__nwbfields__") for t in docval_arg_type]
                item = docval_arg_type[np.where(is_nwb)[0][0]]
                # if it is child
                if docval_arg["name"] in pynwb_children_fields:
                    items = get_schema_from_hdmf_class(item)
                    schema_arg[docval_arg["name"]].update(type="array", items=items, minItems=1, maxItems=1)
                # if it is link
                else:
                    target = item.__module__ + "." + item.__name__
                    schema_arg[docval_arg["name"]].update(type="string", target=target)
            else:
                continue

        # Check for default arguments
        if "default" in docval_arg:
            if docval_arg["default"] is not None:
                schema_arg[docval_arg["name"]].update(default=docval_arg["default"])
        else:
            schema["required"].append(docval_arg["name"])

        schema["properties"].update(schema_arg)

    if "allow_extra" in docval:
        schema["additionalProperties"] = docval["allow_extra"]

    return schema


def get_schema_for_NWBFile():
    schema = get_base_schema()
    schema["tag"] = "pynwb.file.NWBFile"
    schema["required"] = ["session_description", "identifier", "session_start_time"]
    schema["properties"] = {
        "session_description": {
            "type": "string",
            "format": "long",
            "description": "a description of the session where this data was generated",
        },
        "identifier": {"type": "string", "description": "a unique text identifier for the file"},
        "session_start_time": {
            "type": "string",
            "description": "the start date and time of the recording session",
            "format": "date-time",
        },
        "experimenter": {
            "type": "array",
            "items": {"type": "string", "title": "experimenter"},
            "description": "name of person who performed experiment",
        },
        "experiment_description": {"type": "string", "description": "general description of the experiment"},
        "session_id": {"type": "string", "description": "lab-specific ID for the session"},
        "institution": {"type": "string", "description": "institution(s) where experiment is performed"},
        "notes": {"type": "string", "description": "Notes about the experiment."},
        "pharmacology": {
            "type": "string",
            "description": "Description of drugs used, including how and when they were administered. Anesthesia(s), "
            "painkiller(s), etc., plus dosage, concentration, etc.",
        },
        "protocol": {
            "type": "string",
            "description": "Experimental protocol, if applicable. E.g., include IACUC protocol",
        },
        "related_publications": {
            "type": "string",
            "description": "Publication information.PMID, DOI, URL, etc. If multiple, concatenate together and describe"
            " which is which. such as PMID, DOI, URL, etc",
        },
        "slices": {
            "type": "string",
            "description": "Description of slices, including information about preparation thickness, orientation, "
            "temperature and bath solution",
        },
        "source_script": {"type": "string", "description": "Script file used to create this NWB file."},
        "source_script_file_name": {"type": "string", "description": "Name of the source_script file"},
        "data_collection": {"type": "string", "description": "Notes about data collection and analysis."},
        "surgery": {
            "type": "string",
            "description": (
                "Narrative description about surgery/surgeries, including date(s) and who performed surgery."
            ),
        },
        "virus": {
            "type": "string",
            "description": "Information about virus(es) used in experiments, including virus ID, source, date made, "
            "injection location, volume, etc.",
        },
        "stimulus_notes": {"type": "string", "description": "Notes about stimuli, such as how and where presented."},
        "lab": {"type": "string", "description": "lab where experiment was performed"},
    }
    return schema<|MERGE_RESOLUTION|>--- conflicted
+++ resolved
@@ -28,22 +28,16 @@
 def append_replace_dict_in_list(ls, d, compare_key, list_dict_deep_update: bool = True, remove_repeats: bool = True):
     """
     Correctly updates the list ls with the dict d.
-<<<<<<< HEAD
-
-=======
->>>>>>> 030c236e
+
     Cases:
     1.  If d is a dict and ls a list of dicts and ints/str, then for a given compare key, if for any element of ls
-        (which is a dict) say: ls[3][compare_key] == d[compare_key], then it will dict_deep_update these instead of appending d
-        to list ls. Only if compare_key is not present in any of dicts in the list ls, then d is simply appended
-        to ls.
+        (which is a dict) say: ls[3][compare_key] == d[compare_key], then it will dict_deep_update these instead of
+        appending d to list ls.
+        Only if compare_key is not present in any of dicts in the list ls, then d is simply appended to ls.
     2.  If d is of immutable types like str, int etc, the ls is either appended with d or not.
         This depends on the value of remove_repeats. If remove_repeats is False, then ls is always appended with d.
         If remove_repeats is True, then if value d is present then its not appended else it is.
-<<<<<<< HEAD
-
-=======
->>>>>>> 030c236e
+
     Parameters
     ----------
     ls: list
@@ -56,10 +50,7 @@
         whether to update a dict in ls with compare_key present OR simply replace it.
     remove_repeats: bool
         keep repeated values in the updated ls
-<<<<<<< HEAD
-
-=======
->>>>>>> 030c236e
+
     Returns
     -------
     ls: list
@@ -95,10 +86,7 @@
 ) -> collections.abc.Mapping:
     """
     Perform an update to all nested keys of dictionary d(input) from dictionary u(updating dict).
-<<<<<<< HEAD
-
-=======
->>>>>>> 030c236e
+
     Parameters
     ----------
     d: dict
@@ -129,10 +117,7 @@
             >>> output = ['input': {'name':'timeseries1', 'desc':'desc2 of u', 'starting_time':0.0, 'unit':'n.a.'}, {'name':'timeseries2', 'desc':'desc2'}]
             >>> # if False:
             >>> output = ['input': {'name':'timeseries1', 'desc':'desc2 of u', 'starting_time':0.0}, {'name':'timeseries2', 'desc':'desc2'}]# unit key is absent since its a replacement
-<<<<<<< HEAD
-
-=======
->>>>>>> 030c236e
+
     Returns
     -------
     d: dict
